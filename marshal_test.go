package toml

import (
	"bytes"
	"encoding/json"
	"fmt"
	"io/ioutil"
	"os"
	"reflect"
	"strconv"
	"strings"
	"testing"
	"time"
)

type basicMarshalTestStruct struct {
	String     string                      `toml:"Zstring"`
	StringList []string                    `toml:"Ystrlist"`
	Sub        basicMarshalTestSubStruct   `toml:"Xsubdoc"`
	SubList    []basicMarshalTestSubStruct `toml:"Wsublist"`
}

type basicMarshalTestSubStruct struct {
	String2 string
}

var basicTestData = basicMarshalTestStruct{
	String:     "Hello",
	StringList: []string{"Howdy", "Hey There"},
	Sub:        basicMarshalTestSubStruct{"One"},
	SubList:    []basicMarshalTestSubStruct{{"Two"}, {"Three"}},
}

var basicTestToml = []byte(`Ystrlist = ["Howdy","Hey There"]
Zstring = "Hello"

[[Wsublist]]
  String2 = "Two"

[[Wsublist]]
  String2 = "Three"

[Xsubdoc]
  String2 = "One"
`)

var basicTestTomlCustomIndentation = []byte(`Ystrlist = ["Howdy","Hey There"]
Zstring = "Hello"

[[Wsublist]]
	String2 = "Two"

[[Wsublist]]
	String2 = "Three"

[Xsubdoc]
	String2 = "One"
`)

var basicTestTomlOrdered = []byte(`Zstring = "Hello"
Ystrlist = ["Howdy","Hey There"]

[Xsubdoc]
  String2 = "One"

[[Wsublist]]
  String2 = "Two"

[[Wsublist]]
  String2 = "Three"
`)

var marshalTestToml = []byte(`title = "TOML Marshal Testing"

[basic]
  bool = true
  date = 1979-05-27T07:32:00Z
  float = 123.4
  float64 = 123.456782132399
  int = 5000
  string = "Bite me"
  uint = 5001

[basic_lists]
  bools = [true,false,true]
  dates = [1979-05-27T07:32:00Z,1980-05-27T07:32:00Z]
  floats = [12.3,45.6,78.9]
  ints = [8001,8001,8002]
  strings = ["One","Two","Three"]
  uints = [5002,5003]

[basic_map]
  one = "one"
  two = "two"

[subdoc]

  [subdoc.first]
    name = "First"

  [subdoc.second]
    name = "Second"

[[subdoclist]]
  name = "List.First"

[[subdoclist]]
  name = "List.Second"

[[subdocptrs]]
  name = "Second"
`)

var marshalOrderPreserveToml = []byte(`title = "TOML Marshal Testing"

[basic_lists]
  floats = [12.3,45.6,78.9]
  bools = [true,false,true]
  dates = [1979-05-27T07:32:00Z,1980-05-27T07:32:00Z]
  ints = [8001,8001,8002]
  uints = [5002,5003]
  strings = ["One","Two","Three"]

[[subdocptrs]]
  name = "Second"

[basic_map]
  one = "one"
  two = "two"

[subdoc]

  [subdoc.second]
    name = "Second"

  [subdoc.first]
    name = "First"

[basic]
  uint = 5001
  bool = true
  float = 123.4
  float64 = 123.456782132399
  int = 5000
  string = "Bite me"
  date = 1979-05-27T07:32:00Z

[[subdoclist]]
  name = "List.First"

[[subdoclist]]
  name = "List.Second"
`)

var mashalOrderPreserveMapToml = []byte(`title = "TOML Marshal Testing"

[basic_map]
  one = "one"
  two = "two"

[long_map]
  a7 = "1"
  b3 = "2"
  c8 = "3"
  d4 = "4"
  e6 = "5"
  f5 = "6"
  g10 = "7"
  h1 = "8"
  i2 = "9"
  j9 = "10"
`)

type Conf struct {
	Name  string
	Age   int
	Inter interface{}
}

type NestedStruct struct {
	FirstName string
	LastName  string
	Age       int
}

var doc = []byte(`Name = "rui"
Age = 18

[Inter]
  FirstName = "wang"
  LastName = "jl"
  Age = 100`)

func TestInterface(t *testing.T) {
	var config Conf
	config.Inter = &NestedStruct{}
	err := Unmarshal(doc, &config)
	expected := Conf{
		Name: "rui",
		Age:  18,
		Inter: &NestedStruct{
			FirstName: "wang",
			LastName:  "jl",
			Age:       100,
		},
	}
	if err != nil || !reflect.DeepEqual(config, expected) {
		t.Errorf("Bad unmarshal: expected %v, got %v", expected, config)
	}
}

func TestBasicMarshal(t *testing.T) {
	result, err := Marshal(basicTestData)
	if err != nil {
		t.Fatal(err)
	}
	expected := basicTestToml
	if !bytes.Equal(result, expected) {
		t.Errorf("Bad marshal: expected\n-----\n%s\n-----\ngot\n-----\n%s\n-----\n", expected, result)
	}
}

func TestBasicMarshalCustomIndentation(t *testing.T) {
	var result bytes.Buffer
	err := NewEncoder(&result).Indentation("\t").Encode(basicTestData)
	if err != nil {
		t.Fatal(err)
	}
	expected := basicTestTomlCustomIndentation
	if !bytes.Equal(result.Bytes(), expected) {
		t.Errorf("Bad marshal: expected\n-----\n%s\n-----\ngot\n-----\n%s\n-----\n", expected, result.Bytes())
	}
}

func TestBasicMarshalWrongIndentation(t *testing.T) {
	var result bytes.Buffer
	err := NewEncoder(&result).Indentation("  \n").Encode(basicTestData)
	if err.Error() != "invalid indentation: must only contains space or tab characters" {
		t.Error("expect err:invalid indentation: must only contains space or tab characters but got:", err)
	}
}

func TestBasicMarshalOrdered(t *testing.T) {
	var result bytes.Buffer
	err := NewEncoder(&result).Order(OrderPreserve).Encode(basicTestData)
	if err != nil {
		t.Fatal(err)
	}
	expected := basicTestTomlOrdered
	if !bytes.Equal(result.Bytes(), expected) {
		t.Errorf("Bad marshal: expected\n-----\n%s\n-----\ngot\n-----\n%s\n-----\n", expected, result.Bytes())
	}
}

func TestBasicMarshalWithPointer(t *testing.T) {
	result, err := Marshal(&basicTestData)
	if err != nil {
		t.Fatal(err)
	}
	expected := basicTestToml
	if !bytes.Equal(result, expected) {
		t.Errorf("Bad marshal: expected\n-----\n%s\n-----\ngot\n-----\n%s\n-----\n", expected, result)
	}
}

func TestBasicMarshalOrderedWithPointer(t *testing.T) {
	var result bytes.Buffer
	err := NewEncoder(&result).Order(OrderPreserve).Encode(&basicTestData)
	if err != nil {
		t.Fatal(err)
	}
	expected := basicTestTomlOrdered
	if !bytes.Equal(result.Bytes(), expected) {
		t.Errorf("Bad marshal: expected\n-----\n%s\n-----\ngot\n-----\n%s\n-----\n", expected, result.Bytes())
	}
}

func TestBasicUnmarshal(t *testing.T) {
	result := basicMarshalTestStruct{}
	err := Unmarshal(basicTestToml, &result)
	expected := basicTestData
	if err != nil {
		t.Fatal(err)
	}
	if !reflect.DeepEqual(result, expected) {
		t.Errorf("Bad unmarshal: expected %v, got %v", expected, result)
	}
}

type testDoc struct {
	Title       string            `toml:"title"`
	BasicLists  testDocBasicLists `toml:"basic_lists"`
	SubDocPtrs  []*testSubDoc     `toml:"subdocptrs"`
	BasicMap    map[string]string `toml:"basic_map"`
	Subdocs     testDocSubs       `toml:"subdoc"`
	Basics      testDocBasics     `toml:"basic"`
	SubDocList  []testSubDoc      `toml:"subdoclist"`
	err         int               `toml:"shouldntBeHere"`
	unexported  int               `toml:"shouldntBeHere"`
	Unexported2 int               `toml:"-"`
}

type testMapDoc struct {
	Title    string            `toml:"title"`
	BasicMap map[string]string `toml:"basic_map"`
	LongMap  map[string]string `toml:"long_map"`
}

type testDocBasics struct {
	Uint       uint      `toml:"uint"`
	Bool       bool      `toml:"bool"`
	Float32    float32   `toml:"float"`
	Float64    float64   `toml:"float64"`
	Int        int       `toml:"int"`
	String     *string   `toml:"string"`
	Date       time.Time `toml:"date"`
	unexported int       `toml:"shouldntBeHere"`
}

type testDocBasicLists struct {
	Floats  []*float32  `toml:"floats"`
	Bools   []bool      `toml:"bools"`
	Dates   []time.Time `toml:"dates"`
	Ints    []int       `toml:"ints"`
	UInts   []uint      `toml:"uints"`
	Strings []string    `toml:"strings"`
}

type testDocSubs struct {
	Second *testSubDoc `toml:"second"`
	First  testSubDoc  `toml:"first"`
}

type testSubDoc struct {
	Name       string `toml:"name"`
	unexported int    `toml:"shouldntBeHere"`
}

var biteMe = "Bite me"
var float1 float32 = 12.3
var float2 float32 = 45.6
var float3 float32 = 78.9
var subdoc = testSubDoc{"Second", 0}

var docData = testDoc{
	Title:       "TOML Marshal Testing",
	unexported:  0,
	Unexported2: 0,
	Basics: testDocBasics{
		Bool:       true,
		Date:       time.Date(1979, 5, 27, 7, 32, 0, 0, time.UTC),
		Float32:    123.4,
		Float64:    123.456782132399,
		Int:        5000,
		Uint:       5001,
		String:     &biteMe,
		unexported: 0,
	},
	BasicLists: testDocBasicLists{
		Bools: []bool{true, false, true},
		Dates: []time.Time{
			time.Date(1979, 5, 27, 7, 32, 0, 0, time.UTC),
			time.Date(1980, 5, 27, 7, 32, 0, 0, time.UTC),
		},
		Floats:  []*float32{&float1, &float2, &float3},
		Ints:    []int{8001, 8001, 8002},
		Strings: []string{"One", "Two", "Three"},
		UInts:   []uint{5002, 5003},
	},
	BasicMap: map[string]string{
		"one": "one",
		"two": "two",
	},
	Subdocs: testDocSubs{
		First:  testSubDoc{"First", 0},
		Second: &subdoc,
	},
	SubDocList: []testSubDoc{
		{"List.First", 0},
		{"List.Second", 0},
	},
	SubDocPtrs: []*testSubDoc{&subdoc},
}

var mapTestDoc = testMapDoc{
	Title: "TOML Marshal Testing",
	BasicMap: map[string]string{
		"one": "one",
		"two": "two",
	},
	LongMap: map[string]string{
		"h1":  "8",
		"i2":  "9",
		"b3":  "2",
		"d4":  "4",
		"f5":  "6",
		"e6":  "5",
		"a7":  "1",
		"c8":  "3",
		"j9":  "10",
		"g10": "7",
	},
}

func TestDocMarshal(t *testing.T) {
	result, err := Marshal(docData)
	if err != nil {
		t.Fatal(err)
	}
	if !bytes.Equal(result, marshalTestToml) {
		t.Errorf("Bad marshal: expected\n-----\n%s\n-----\ngot\n-----\n%s\n-----\n", marshalTestToml, result)
	}
}

func TestDocMarshalOrdered(t *testing.T) {
	var result bytes.Buffer
	err := NewEncoder(&result).Order(OrderPreserve).Encode(docData)
	if err != nil {
		t.Fatal(err)
	}
	if !bytes.Equal(result.Bytes(), marshalOrderPreserveToml) {
		t.Errorf("Bad marshal: expected\n-----\n%s\n-----\ngot\n-----\n%s\n-----\n", marshalOrderPreserveToml, result.Bytes())
	}
}

func TestDocMarshalMaps(t *testing.T) {
	result, err := Marshal(mapTestDoc)
	if err != nil {
		t.Fatal(err)
	}
	if !bytes.Equal(result, mashalOrderPreserveMapToml) {
		t.Errorf("Bad marshal: expected\n-----\n%s\n-----\ngot\n-----\n%s\n-----\n", mashalOrderPreserveMapToml, result)
	}
}

func TestDocMarshalOrderedMaps(t *testing.T) {
	var result bytes.Buffer
	err := NewEncoder(&result).Order(OrderPreserve).Encode(mapTestDoc)
	if err != nil {
		t.Fatal(err)
	}
	if !bytes.Equal(result.Bytes(), mashalOrderPreserveMapToml) {
		t.Errorf("Bad marshal: expected\n-----\n%s\n-----\ngot\n-----\n%s\n-----\n", mashalOrderPreserveMapToml, result.Bytes())
	}
}

func TestDocMarshalPointer(t *testing.T) {
	result, err := Marshal(&docData)
	if err != nil {
		t.Fatal(err)
	}

	if !bytes.Equal(result, marshalTestToml) {
		t.Errorf("Bad marshal: expected\n-----\n%s\n-----\ngot\n-----\n%s\n-----\n", marshalTestToml, result)
	}
}

func TestDocUnmarshal(t *testing.T) {
	result := testDoc{}
	err := Unmarshal(marshalTestToml, &result)
	expected := docData
	if err != nil {
		t.Fatal(err)
	}
	if !reflect.DeepEqual(result, expected) {
		resStr, _ := json.MarshalIndent(result, "", "  ")
		expStr, _ := json.MarshalIndent(expected, "", "  ")
		t.Errorf("Bad unmarshal: expected\n-----\n%s\n-----\ngot\n-----\n%s\n-----\n", expStr, resStr)
	}
}

func TestDocPartialUnmarshal(t *testing.T) {
	file, err := ioutil.TempFile("", "test-*.toml")
	if err != nil {
		t.Fatal(err)
	}
	defer os.Remove(file.Name())

	err = ioutil.WriteFile(file.Name(), marshalTestToml, 0)
	if err != nil {
		t.Fatal(err)
	}

	tree, _ := LoadFile(file.Name())
	subTree := tree.Get("subdoc").(*Tree)

	result := testDocSubs{}
	err = subTree.Unmarshal(&result)
	expected := docData.Subdocs
	if err != nil {
		t.Fatal(err)
	}
	if !reflect.DeepEqual(result, expected) {
		resStr, _ := json.MarshalIndent(result, "", "  ")
		expStr, _ := json.MarshalIndent(expected, "", "  ")
		t.Errorf("Bad partial unmartial: expected\n-----\n%s\n-----\ngot\n-----\n%s\n-----\n", expStr, resStr)
	}
}

type tomlTypeCheckTest struct {
	name string
	item interface{}
	typ  int //0=primitive, 1=otherslice, 2=treeslice, 3=tree
}

func TestTypeChecks(t *testing.T) {
	tests := []tomlTypeCheckTest{
		{"bool", true, 0},
		{"bool", false, 0},
		{"int", int(2), 0},
		{"int8", int8(2), 0},
		{"int16", int16(2), 0},
		{"int32", int32(2), 0},
		{"int64", int64(2), 0},
		{"uint", uint(2), 0},
		{"uint8", uint8(2), 0},
		{"uint16", uint16(2), 0},
		{"uint32", uint32(2), 0},
		{"uint64", uint64(2), 0},
		{"float32", float32(3.14), 0},
		{"float64", float64(3.14), 0},
		{"string", "lorem ipsum", 0},
		{"time", time.Date(2015, 1, 1, 0, 0, 0, 0, time.UTC), 0},
		{"stringlist", []string{"hello", "hi"}, 1},
		{"stringlistptr", &[]string{"hello", "hi"}, 1},
		{"stringarray", [2]string{"hello", "hi"}, 1},
		{"stringarrayptr", &[2]string{"hello", "hi"}, 1},
		{"timelist", []time.Time{time.Date(2015, 1, 1, 0, 0, 0, 0, time.UTC)}, 1},
		{"timelistptr", &[]time.Time{time.Date(2015, 1, 1, 0, 0, 0, 0, time.UTC)}, 1},
		{"timearray", [1]time.Time{time.Date(2015, 1, 1, 0, 0, 0, 0, time.UTC)}, 1},
		{"timearrayptr", &[1]time.Time{time.Date(2015, 1, 1, 0, 0, 0, 0, time.UTC)}, 1},
		{"objectlist", []tomlTypeCheckTest{}, 2},
		{"objectlistptr", &[]tomlTypeCheckTest{}, 2},
		{"objectarray", [2]tomlTypeCheckTest{{}, {}}, 2},
		{"objectlistptr", &[2]tomlTypeCheckTest{{}, {}}, 2},
		{"object", tomlTypeCheckTest{}, 3},
		{"objectptr", &tomlTypeCheckTest{}, 3},
	}

	for _, test := range tests {
		expected := []bool{false, false, false, false}
		expected[test.typ] = true
		result := []bool{
			isPrimitive(reflect.TypeOf(test.item)),
			isOtherSequence(reflect.TypeOf(test.item)),
			isTreeSequence(reflect.TypeOf(test.item)),
			isTree(reflect.TypeOf(test.item)),
		}
		if !reflect.DeepEqual(expected, result) {
			t.Errorf("Bad type check on %q: expected %v, got %v", test.name, expected, result)
		}
	}
}

type unexportedMarshalTestStruct struct {
	String      string                      `toml:"string"`
	StringList  []string                    `toml:"strlist"`
	Sub         basicMarshalTestSubStruct   `toml:"subdoc"`
	SubList     []basicMarshalTestSubStruct `toml:"sublist"`
	unexported  int                         `toml:"shouldntBeHere"`
	Unexported2 int                         `toml:"-"`
}

var unexportedTestData = unexportedMarshalTestStruct{
	String:      "Hello",
	StringList:  []string{"Howdy", "Hey There"},
	Sub:         basicMarshalTestSubStruct{"One"},
	SubList:     []basicMarshalTestSubStruct{{"Two"}, {"Three"}},
	unexported:  0,
	Unexported2: 0,
}

var unexportedTestToml = []byte(`string = "Hello"
strlist = ["Howdy","Hey There"]
unexported = 1
shouldntBeHere = 2

[subdoc]
  String2 = "One"

[[sublist]]
  String2 = "Two"

[[sublist]]
  String2 = "Three"
`)

func TestUnexportedUnmarshal(t *testing.T) {
	result := unexportedMarshalTestStruct{}
	err := Unmarshal(unexportedTestToml, &result)
	expected := unexportedTestData
	if err != nil {
		t.Fatal(err)
	}
	if !reflect.DeepEqual(result, expected) {
		t.Errorf("Bad unexported unmarshal: expected %v, got %v", expected, result)
	}
}

type errStruct struct {
	Bool   bool      `toml:"bool"`
	Date   time.Time `toml:"date"`
	Float  float64   `toml:"float"`
	Int    int16     `toml:"int"`
	String *string   `toml:"string"`
}

var errTomls = []string{
	"bool = truly\ndate = 1979-05-27T07:32:00Z\nfloat = 123.4\nint = 5000\nstring = \"Bite me\"",
	"bool = true\ndate = 1979-05-27T07:3200Z\nfloat = 123.4\nint = 5000\nstring = \"Bite me\"",
	"bool = true\ndate = 1979-05-27T07:32:00Z\nfloat = 123a4\nint = 5000\nstring = \"Bite me\"",
	"bool = true\ndate = 1979-05-27T07:32:00Z\nfloat = 123.4\nint = j000\nstring = \"Bite me\"",
	"bool = true\ndate = 1979-05-27T07:32:00Z\nfloat = 123.4\nint = 5000\nstring = Bite me",
	"bool = true\ndate = 1979-05-27T07:32:00Z\nfloat = 123.4\nint = 5000\nstring = Bite me",
	"bool = 1\ndate = 1979-05-27T07:32:00Z\nfloat = 123.4\nint = 5000\nstring = \"Bite me\"",
	"bool = true\ndate = 1\nfloat = 123.4\nint = 5000\nstring = \"Bite me\"",
	"bool = true\ndate = 1979-05-27T07:32:00Z\n\"sorry\"\nint = 5000\nstring = \"Bite me\"",
	"bool = true\ndate = 1979-05-27T07:32:00Z\nfloat = 123.4\nint = \"sorry\"\nstring = \"Bite me\"",
	"bool = true\ndate = 1979-05-27T07:32:00Z\nfloat = 123.4\nint = 5000\nstring = 1",
}

type mapErr struct {
	Vals map[string]float64
}

type intErr struct {
	Int1  int
	Int2  int8
	Int3  int16
	Int4  int32
	Int5  int64
	UInt1 uint
	UInt2 uint8
	UInt3 uint16
	UInt4 uint32
	UInt5 uint64
	Flt1  float32
	Flt2  float64
}

var intErrTomls = []string{
	"Int1 = []\nInt2 = 2\nInt3 = 3\nInt4 = 4\nInt5 = 5\nUInt1 = 1\nUInt2 = 2\nUInt3 = 3\nUInt4 = 4\nUInt5 = 5\nFlt1 = 1.0\nFlt2 = 2.0",
	"Int1 = 1\nInt2 = []\nInt3 = 3\nInt4 = 4\nInt5 = 5\nUInt1 = 1\nUInt2 = 2\nUInt3 = 3\nUInt4 = 4\nUInt5 = 5\nFlt1 = 1.0\nFlt2 = 2.0",
	"Int1 = 1\nInt2 = 2\nInt3 = []\nInt4 = 4\nInt5 = 5\nUInt1 = 1\nUInt2 = 2\nUInt3 = 3\nUInt4 = 4\nUInt5 = 5\nFlt1 = 1.0\nFlt2 = 2.0",
	"Int1 = 1\nInt2 = 2\nInt3 = 3\nInt4 = []\nInt5 = 5\nUInt1 = 1\nUInt2 = 2\nUInt3 = 3\nUInt4 = 4\nUInt5 = 5\nFlt1 = 1.0\nFlt2 = 2.0",
	"Int1 = 1\nInt2 = 2\nInt3 = 3\nInt4 = 4\nInt5 = []\nUInt1 = 1\nUInt2 = 2\nUInt3 = 3\nUInt4 = 4\nUInt5 = 5\nFlt1 = 1.0\nFlt2 = 2.0",
	"Int1 = 1\nInt2 = 2\nInt3 = 3\nInt4 = 4\nInt5 = 5\nUInt1 = []\nUInt2 = 2\nUInt3 = 3\nUInt4 = 4\nUInt5 = 5\nFlt1 = 1.0\nFlt2 = 2.0",
	"Int1 = 1\nInt2 = 2\nInt3 = 3\nInt4 = 4\nInt5 = 5\nUInt1 = 1\nUInt2 = []\nUInt3 = 3\nUInt4 = 4\nUInt5 = 5\nFlt1 = 1.0\nFlt2 = 2.0",
	"Int1 = 1\nInt2 = 2\nInt3 = 3\nInt4 = 4\nInt5 = 5\nUInt1 = 1\nUInt2 = 2\nUInt3 = []\nUInt4 = 4\nUInt5 = 5\nFlt1 = 1.0\nFlt2 = 2.0",
	"Int1 = 1\nInt2 = 2\nInt3 = 3\nInt4 = 4\nInt5 = 5\nUInt1 = 1\nUInt2 = 2\nUInt3 = 3\nUInt4 = []\nUInt5 = 5\nFlt1 = 1.0\nFlt2 = 2.0",
	"Int1 = 1\nInt2 = 2\nInt3 = 3\nInt4 = 4\nInt5 = 5\nUInt1 = 1\nUInt2 = 2\nUInt3 = 3\nUInt4 = 4\nUInt5 = []\nFlt1 = 1.0\nFlt2 = 2.0",
	"Int1 = 1\nInt2 = 2\nInt3 = 3\nInt4 = 4\nInt5 = 5\nUInt1 = 1\nUInt2 = 2\nUInt3 = 3\nUInt4 = 4\nUInt5 = 5\nFlt1 = []\nFlt2 = 2.0",
	"Int1 = 1\nInt2 = 2\nInt3 = 3\nInt4 = 4\nInt5 = 5\nUInt1 = 1\nUInt2 = 2\nUInt3 = 3\nUInt4 = 4\nUInt5 = 5\nFlt1 = 1.0\nFlt2 = []",
}

func TestErrUnmarshal(t *testing.T) {
	for ind, toml := range errTomls {
		result := errStruct{}
		err := Unmarshal([]byte(toml), &result)
		if err == nil {
			t.Errorf("Expected err from case %d\n", ind)
		}
	}
	result2 := mapErr{}
	err := Unmarshal([]byte("[Vals]\nfred=\"1.2\""), &result2)
	if err == nil {
		t.Errorf("Expected err from map")
	}
	for ind, toml := range intErrTomls {
		result3 := intErr{}
		err := Unmarshal([]byte(toml), &result3)
		if err == nil {
			t.Errorf("Expected int err from case %d\n", ind)
		}
	}
}

type emptyMarshalTestStruct struct {
	Title      string                  `toml:"title"`
	Bool       bool                    `toml:"bool"`
	Int        int                     `toml:"int"`
	String     string                  `toml:"string"`
	StringList []string                `toml:"stringlist"`
	Ptr        *basicMarshalTestStruct `toml:"ptr"`
	Map        map[string]string       `toml:"map"`
}

var emptyTestData = emptyMarshalTestStruct{
	Title:      "Placeholder",
	Bool:       false,
	Int:        0,
	String:     "",
	StringList: []string{},
	Ptr:        nil,
	Map:        map[string]string{},
}

var emptyTestToml = []byte(`bool = false
int = 0
string = ""
stringlist = []
title = "Placeholder"

[map]
`)

type emptyMarshalTestStruct2 struct {
	Title      string                  `toml:"title"`
	Bool       bool                    `toml:"bool,omitempty"`
	Int        int                     `toml:"int, omitempty"`
	String     string                  `toml:"string,omitempty "`
	StringList []string                `toml:"stringlist,omitempty"`
	Ptr        *basicMarshalTestStruct `toml:"ptr,omitempty"`
	Map        map[string]string       `toml:"map,omitempty"`
}

var emptyTestData2 = emptyMarshalTestStruct2{
	Title:      "Placeholder",
	Bool:       false,
	Int:        0,
	String:     "",
	StringList: []string{},
	Ptr:        nil,
	Map:        map[string]string{},
}

var emptyTestToml2 = []byte(`title = "Placeholder"
`)

func TestEmptyMarshal(t *testing.T) {
	result, err := Marshal(emptyTestData)
	if err != nil {
		t.Fatal(err)
	}
	expected := emptyTestToml
	if !bytes.Equal(result, expected) {
		t.Errorf("Bad empty marshal: expected\n-----\n%s\n-----\ngot\n-----\n%s\n-----\n", expected, result)
	}
}

func TestEmptyMarshalOmit(t *testing.T) {
	result, err := Marshal(emptyTestData2)
	if err != nil {
		t.Fatal(err)
	}
	expected := emptyTestToml2
	if !bytes.Equal(result, expected) {
		t.Errorf("Bad empty omit marshal: expected\n-----\n%s\n-----\ngot\n-----\n%s\n-----\n", expected, result)
	}
}

func TestEmptyUnmarshal(t *testing.T) {
	result := emptyMarshalTestStruct{}
	err := Unmarshal(emptyTestToml, &result)
	expected := emptyTestData
	if err != nil {
		t.Fatal(err)
	}
	if !reflect.DeepEqual(result, expected) {
		t.Errorf("Bad empty unmarshal: expected %v, got %v", expected, result)
	}
}

func TestEmptyUnmarshalOmit(t *testing.T) {
	result := emptyMarshalTestStruct2{}
	err := Unmarshal(emptyTestToml, &result)
	expected := emptyTestData2
	if err != nil {
		t.Fatal(err)
	}
	if !reflect.DeepEqual(result, expected) {
		t.Errorf("Bad empty omit unmarshal: expected %v, got %v", expected, result)
	}
}

type pointerMarshalTestStruct struct {
	Str       *string
	List      *[]string
	ListPtr   *[]*string
	Map       *map[string]string
	MapPtr    *map[string]*string
	EmptyStr  *string
	EmptyList *[]string
	EmptyMap  *map[string]string
	DblPtr    *[]*[]*string
}

var pointerStr = "Hello"
var pointerList = []string{"Hello back"}
var pointerListPtr = []*string{&pointerStr}
var pointerMap = map[string]string{"response": "Goodbye"}
var pointerMapPtr = map[string]*string{"alternate": &pointerStr}
var pointerTestData = pointerMarshalTestStruct{
	Str:       &pointerStr,
	List:      &pointerList,
	ListPtr:   &pointerListPtr,
	Map:       &pointerMap,
	MapPtr:    &pointerMapPtr,
	EmptyStr:  nil,
	EmptyList: nil,
	EmptyMap:  nil,
}

var pointerTestToml = []byte(`List = ["Hello back"]
ListPtr = ["Hello"]
Str = "Hello"

[Map]
  response = "Goodbye"

[MapPtr]
  alternate = "Hello"
`)

func TestPointerMarshal(t *testing.T) {
	result, err := Marshal(pointerTestData)
	if err != nil {
		t.Fatal(err)
	}
	expected := pointerTestToml
	if !bytes.Equal(result, expected) {
		t.Errorf("Bad pointer marshal: expected\n-----\n%s\n-----\ngot\n-----\n%s\n-----\n", expected, result)
	}
}

func TestPointerUnmarshal(t *testing.T) {
	result := pointerMarshalTestStruct{}
	err := Unmarshal(pointerTestToml, &result)
	expected := pointerTestData
	if err != nil {
		t.Fatal(err)
	}
	if !reflect.DeepEqual(result, expected) {
		t.Errorf("Bad pointer unmarshal: expected %v, got %v", expected, result)
	}
}

func TestUnmarshalTypeMismatch(t *testing.T) {
	result := pointerMarshalTestStruct{}
	err := Unmarshal([]byte("List = 123"), &result)
	if !strings.HasPrefix(err.Error(), "(1, 1): Can't convert 123(int64) to []string(slice)") {
		t.Errorf("Type mismatch must be reported: got %v", err.Error())
	}
}

type nestedMarshalTestStruct struct {
	String [][]string
	//Struct [][]basicMarshalTestSubStruct
	StringPtr *[]*[]*string
	// StructPtr *[]*[]*basicMarshalTestSubStruct
}

var str1 = "Three"
var str2 = "Four"
var strPtr = []*string{&str1, &str2}
var strPtr2 = []*[]*string{&strPtr}

var nestedTestData = nestedMarshalTestStruct{
	String:    [][]string{{"Five", "Six"}, {"One", "Two"}},
	StringPtr: &strPtr2,
}

var nestedTestToml = []byte(`String = [["Five","Six"],["One","Two"]]
StringPtr = [["Three","Four"]]
`)

func TestNestedMarshal(t *testing.T) {
	result, err := Marshal(nestedTestData)
	if err != nil {
		t.Fatal(err)
	}
	expected := nestedTestToml
	if !bytes.Equal(result, expected) {
		t.Errorf("Bad nested marshal: expected\n-----\n%s\n-----\ngot\n-----\n%s\n-----\n", expected, result)
	}
}

func TestNestedUnmarshal(t *testing.T) {
	result := nestedMarshalTestStruct{}
	err := Unmarshal(nestedTestToml, &result)
	expected := nestedTestData
	if err != nil {
		t.Fatal(err)
	}
	if !reflect.DeepEqual(result, expected) {
		t.Errorf("Bad nested unmarshal: expected %v, got %v", expected, result)
	}
}

type customMarshalerParent struct {
	Self    customMarshaler   `toml:"me"`
	Friends []customMarshaler `toml:"friends"`
}

type customMarshaler struct {
	FirstName string
	LastName  string
}

func (c customMarshaler) MarshalTOML() ([]byte, error) {
	fullName := fmt.Sprintf("%s %s", c.FirstName, c.LastName)
	return []byte(fullName), nil
}

var customMarshalerData = customMarshaler{FirstName: "Sally", LastName: "Fields"}
var customMarshalerToml = []byte(`Sally Fields`)
var nestedCustomMarshalerData = customMarshalerParent{
	Self:    customMarshaler{FirstName: "Maiku", LastName: "Suteda"},
	Friends: []customMarshaler{customMarshalerData},
}
var nestedCustomMarshalerToml = []byte(`friends = ["Sally Fields"]
me = "Maiku Suteda"
`)
var nestedCustomMarshalerTomlForUnmarshal = []byte(`[friends]
FirstName = "Sally"
LastName = "Fields"`)

func TestCustomMarshaler(t *testing.T) {
	result, err := Marshal(customMarshalerData)
	if err != nil {
		t.Fatal(err)
	}
	expected := customMarshalerToml
	if !bytes.Equal(result, expected) {
		t.Errorf("Bad custom marshaler: expected\n-----\n%s\n-----\ngot\n-----\n%s\n-----\n", expected, result)
	}
}

type textMarshaler struct {
	FirstName string
	LastName  string
}

func (m textMarshaler) MarshalText() ([]byte, error) {
	fullName := fmt.Sprintf("%s %s", m.FirstName, m.LastName)
	return []byte(fullName), nil
}

func TestTextMarshaler(t *testing.T) {
	m := textMarshaler{FirstName: "Sally", LastName: "Fields"}

	result, err := Marshal(m)
	if err != nil {
		t.Fatal(err)
	}
	expected := `Sally Fields`
	if !bytes.Equal(result, []byte(expected)) {
		t.Errorf("Bad text marshaler: expected\n-----\n%s\n-----\ngot\n-----\n%s\n-----\n", expected, result)
	}
}

func TestUnmarshalTextMarshaler(t *testing.T) {
	var nested = struct {
		Friends textMarshaler `toml:"friends"`
	}{}

	var expected = struct {
		Friends textMarshaler `toml:"friends"`
	}{
		Friends: textMarshaler{FirstName: "Sally", LastName: "Fields"},
	}

	err := Unmarshal(nestedCustomMarshalerTomlForUnmarshal, &nested)
	if err != nil {
		t.Fatal(err)
	}
	if !reflect.DeepEqual(nested, expected) {
		t.Errorf("Bad unmarshal: expected %v, got %v", expected, nested)
	}
}

func TestNestedTextMarshaler(t *testing.T) {
	var parent = struct {
		Self     textMarshaler   `toml:"me"`
		Friends  []textMarshaler `toml:"friends"`
		Stranger *textMarshaler  `toml:"stranger"`
	}{
		Self:     textMarshaler{FirstName: "Maiku", LastName: "Suteda"},
		Friends:  []textMarshaler{textMarshaler{FirstName: "Sally", LastName: "Fields"}},
		Stranger: &textMarshaler{FirstName: "Earl", LastName: "Henson"},
	}

	result, err := Marshal(parent)
	if err != nil {
		t.Fatal(err)
	}
	expected := `friends = ["Sally Fields"]
me = "Maiku Suteda"
stranger = "Earl Henson"
`
	if !bytes.Equal(result, []byte(expected)) {
		t.Errorf("Bad nested text marshaler: expected\n-----\n%s\n-----\ngot\n-----\n%s\n-----\n", expected, result)
	}
}

type precedentMarshaler struct {
	FirstName string
	LastName  string
}

func (m precedentMarshaler) MarshalText() ([]byte, error) {
	return []byte("shadowed"), nil
}

func (m precedentMarshaler) MarshalTOML() ([]byte, error) {
	fullName := fmt.Sprintf("%s %s", m.FirstName, m.LastName)
	return []byte(fullName), nil
}

func TestPrecedentMarshaler(t *testing.T) {
	m := textMarshaler{FirstName: "Sally", LastName: "Fields"}

	result, err := Marshal(m)
	if err != nil {
		t.Fatal(err)
	}
	expected := `Sally Fields`
	if !bytes.Equal(result, []byte(expected)) {
		t.Errorf("Bad text marshaler: expected\n-----\n%s\n-----\ngot\n-----\n%s\n-----\n", expected, result)
	}
}

type customPointerMarshaler struct {
	FirstName string
	LastName  string
}

func (m *customPointerMarshaler) MarshalTOML() ([]byte, error) {
	return []byte("hidden"), nil
}

type textPointerMarshaler struct {
	FirstName string
	LastName  string
}

func (m *textPointerMarshaler) MarshalText() ([]byte, error) {
	return []byte("hidden"), nil
}

func TestPointerMarshaler(t *testing.T) {
	var parent = struct {
		Self     customPointerMarshaler  `toml:"me"`
		Stranger *customPointerMarshaler `toml:"stranger"`
		Friend   textPointerMarshaler    `toml:"friend"`
		Fiend    *textPointerMarshaler   `toml:"fiend"`
	}{
		Self:     customPointerMarshaler{FirstName: "Maiku", LastName: "Suteda"},
		Stranger: &customPointerMarshaler{FirstName: "Earl", LastName: "Henson"},
		Friend:   textPointerMarshaler{FirstName: "Sally", LastName: "Fields"},
		Fiend:    &textPointerMarshaler{FirstName: "Casper", LastName: "Snider"},
	}

	result, err := Marshal(parent)
	if err != nil {
		t.Fatal(err)
	}
	expected := `fiend = "hidden"
stranger = "hidden"

[friend]
  FirstName = "Sally"
  LastName = "Fields"

[me]
  FirstName = "Maiku"
  LastName = "Suteda"
`
	if !bytes.Equal(result, []byte(expected)) {
		t.Errorf("Bad nested text marshaler: expected\n-----\n%s\n-----\ngot\n-----\n%s\n-----\n", expected, result)
	}
}

func TestPointerCustomMarshalerSequence(t *testing.T) {
	var customPointerMarshalerSlice *[]*customPointerMarshaler
	var customPointerMarshalerArray *[2]*customPointerMarshaler

	if !isCustomMarshalerSequence(reflect.TypeOf(customPointerMarshalerSlice)) {
		t.Errorf("error: should be a sequence of custom marshaler interfaces")
	}
	if !isCustomMarshalerSequence(reflect.TypeOf(customPointerMarshalerArray)) {
		t.Errorf("error: should be a sequence of custom marshaler interfaces")
	}
}

func TestPointerTextMarshalerSequence(t *testing.T) {
	var textPointerMarshalerSlice *[]*textPointerMarshaler
	var textPointerMarshalerArray *[2]*textPointerMarshaler

	if !isTextMarshalerSequence(reflect.TypeOf(textPointerMarshalerSlice)) {
		t.Errorf("error: should be a sequence of text marshaler interfaces")
	}
	if !isTextMarshalerSequence(reflect.TypeOf(textPointerMarshalerArray)) {
		t.Errorf("error: should be a sequence of text marshaler interfaces")
	}
}

var commentTestToml = []byte(`
# it's a comment on type
[postgres]
  # isCommented = "dvalue"
  noComment = "cvalue"

  # A comment on AttrB with a
  # break line
  password = "bvalue"

  # A comment on AttrA
  user = "avalue"

  [[postgres.My]]

    # a comment on my on typeC
    My = "Foo"

  [[postgres.My]]

    # a comment on my on typeC
    My = "Baar"
`)

func TestMarshalComment(t *testing.T) {
	type TypeC struct {
		My string `comment:"a comment on my on typeC"`
	}
	type TypeB struct {
		AttrA string `toml:"user" comment:"A comment on AttrA"`
		AttrB string `toml:"password" comment:"A comment on AttrB with a\n break line"`
		AttrC string `toml:"noComment"`
		AttrD string `toml:"isCommented" commented:"true"`
		My    []TypeC
	}
	type TypeA struct {
		TypeB TypeB `toml:"postgres" comment:"it's a comment on type"`
	}

	ta := []TypeC{{My: "Foo"}, {My: "Baar"}}
	config := TypeA{TypeB{AttrA: "avalue", AttrB: "bvalue", AttrC: "cvalue", AttrD: "dvalue", My: ta}}
	result, err := Marshal(config)
	if err != nil {
		t.Fatal(err)
	}
	expected := commentTestToml
	if !bytes.Equal(result, expected) {
		t.Errorf("Bad marshal: expected\n-----\n%s\n-----\ngot\n-----\n%s\n-----\n", expected, result)
	}
}

func TestMarshalMultilineCommented(t *testing.T) {
	expectedToml := []byte(`# MultilineArray = [
  # 100,
  # 200,
  # 300,
# ]
# MultilineNestedArray = [
  # [
  # "a",
  # "b",
  # "c",
# ],
  # [
  # "d",
  # "e",
  # "f",
# ],
# ]
# MultilineString = """
# I
# am
# Allen"""
NonCommented = "Not commented line"
`)
	type StructWithMultiline struct {
		NonCommented         string
		MultilineString      string     `commented:"true" multiline:"true"`
		MultilineArray       []int      `commented:"true"`
		MultilineNestedArray [][]string `commented:"true"`
	}

	var buf bytes.Buffer
	enc := NewEncoder(&buf)
	if err := enc.ArraysWithOneElementPerLine(true).Encode(StructWithMultiline{
		NonCommented:    "Not commented line",
		MultilineString: "I\nam\nAllen",
		MultilineArray:  []int{100, 200, 300},
		MultilineNestedArray: [][]string{
			{"a", "b", "c"},
			{"d", "e", "f"},
		},
	}); err == nil {
		result := buf.Bytes()
		if !bytes.Equal(result, expectedToml) {
			t.Errorf("Bad marshal: expected\n-----\n%s\n-----\ngot\n-----\n%s\n-----\n", expectedToml, result)
		}
	} else {
		t.Fatal(err)
	}
}

func TestMarshalNonPrimitiveTypeCommented(t *testing.T) {
	expectedToml := []byte(`
# [CommentedMapField]

  # [CommentedMapField.CommentedMapField1]
    # SingleLineString = "This line should be commented out"

  # [CommentedMapField.CommentedMapField2]
    # SingleLineString = "This line should be commented out"

# [CommentedStructField]

  # [CommentedStructField.CommentedStructField]
    # MultilineArray = [
      # 1,
      # 2,
    # ]
    # MultilineNestedArray = [
      # [
      # 10,
      # 20,
    # ],
      # [
      # 100,
      # 200,
    # ],
    # ]
    # MultilineString = """
# This line
# should be
# commented out"""

  # [CommentedStructField.NotCommentedStructField]
    # MultilineArray = [
      # 1,
      # 2,
    # ]
    # MultilineNestedArray = [
      # [
      # 10,
      # 20,
    # ],
      # [
      # 100,
      # 200,
    # ],
    # ]
    # MultilineString = """
# This line
# should be
# commented out"""

[NotCommentedStructField]

  # [NotCommentedStructField.CommentedStructField]
    # MultilineArray = [
      # 1,
      # 2,
    # ]
    # MultilineNestedArray = [
      # [
      # 10,
      # 20,
    # ],
      # [
      # 100,
      # 200,
    # ],
    # ]
    # MultilineString = """
# This line
# should be
# commented out"""

  [NotCommentedStructField.NotCommentedStructField]
    MultilineArray = [
      3,
      4,
    ]
    MultilineNestedArray = [
      [
      30,
      40,
    ],
      [
      300,
      400,
    ],
    ]
    MultilineString = """
This line
should NOT be
commented out"""
`)
	type InnerStruct struct {
		MultilineString      string `multiline:"true"`
		MultilineArray       []int
		MultilineNestedArray [][]int
	}
	type MiddleStruct struct {
		NotCommentedStructField InnerStruct
		CommentedStructField    InnerStruct `commented:"true"`
	}
	type OuterStruct struct {
		CommentedStructField    MiddleStruct `commented:"true"`
		NotCommentedStructField MiddleStruct
		CommentedMapField       map[string]struct{ SingleLineString string } `commented:"true"`
	}

	commentedTestStruct := OuterStruct{
		CommentedStructField: MiddleStruct{
			NotCommentedStructField: InnerStruct{
				MultilineString:      "This line\nshould be\ncommented out",
				MultilineArray:       []int{1, 2},
				MultilineNestedArray: [][]int{{10, 20}, {100, 200}},
			},
			CommentedStructField: InnerStruct{
				MultilineString:      "This line\nshould be\ncommented out",
				MultilineArray:       []int{1, 2},
				MultilineNestedArray: [][]int{{10, 20}, {100, 200}},
			},
		},
		NotCommentedStructField: MiddleStruct{
			NotCommentedStructField: InnerStruct{
				MultilineString:      "This line\nshould NOT be\ncommented out",
				MultilineArray:       []int{3, 4},
				MultilineNestedArray: [][]int{{30, 40}, {300, 400}},
			},
			CommentedStructField: InnerStruct{
				MultilineString:      "This line\nshould be\ncommented out",
				MultilineArray:       []int{1, 2},
				MultilineNestedArray: [][]int{{10, 20}, {100, 200}},
			},
		},
		CommentedMapField: map[string]struct{ SingleLineString string }{
			"CommentedMapField1": {
				SingleLineString: "This line should be commented out",
			},
			"CommentedMapField2": {
				SingleLineString: "This line should be commented out",
			},
		},
	}

	var buf bytes.Buffer
	enc := NewEncoder(&buf)
	if err := enc.ArraysWithOneElementPerLine(true).Encode(commentedTestStruct); err == nil {
		result := buf.Bytes()
		if !bytes.Equal(result, expectedToml) {
			t.Errorf("Bad marshal: expected\n-----\n%s\n-----\ngot\n-----\n%s\n-----\n", expectedToml, result)
		}
	} else {
		t.Fatal(err)
	}
}

type mapsTestStruct struct {
	Simple map[string]string
	Paths  map[string]string
	Other  map[string]float64
	X      struct {
		Y struct {
			Z map[string]bool
		}
	}
}

var mapsTestData = mapsTestStruct{
	Simple: map[string]string{
		"one plus one": "two",
		"next":         "three",
	},
	Paths: map[string]string{
		"/this/is/a/path": "/this/is/also/a/path",
		"/heloo.txt":      "/tmp/lololo.txt",
	},
	Other: map[string]float64{
		"testing": 3.9999,
	},
	X: struct{ Y struct{ Z map[string]bool } }{
		Y: struct{ Z map[string]bool }{
			Z: map[string]bool{
				"is.Nested": true,
			},
		},
	},
}
var mapsTestToml = []byte(`
[Other]
  "testing" = 3.9999

[Paths]
  "/heloo.txt" = "/tmp/lololo.txt"
  "/this/is/a/path" = "/this/is/also/a/path"

[Simple]
  "next" = "three"
  "one plus one" = "two"

[X]

  [X.Y]

    [X.Y.Z]
      "is.Nested" = true
`)

func TestEncodeQuotedMapKeys(t *testing.T) {
	var buf bytes.Buffer
	if err := NewEncoder(&buf).QuoteMapKeys(true).Encode(mapsTestData); err != nil {
		t.Fatal(err)
	}
	result := buf.Bytes()
	expected := mapsTestToml
	if !bytes.Equal(result, expected) {
		t.Errorf("Bad maps marshal: expected\n-----\n%s\n-----\ngot\n-----\n%s\n-----\n", expected, result)
	}
}

func TestDecodeQuotedMapKeys(t *testing.T) {
	result := mapsTestStruct{}
	err := NewDecoder(bytes.NewBuffer(mapsTestToml)).Decode(&result)
	expected := mapsTestData
	if err != nil {
		t.Fatal(err)
	}
	if !reflect.DeepEqual(result, expected) {
		t.Errorf("Bad maps unmarshal: expected %v, got %v", expected, result)
	}
}

type structArrayNoTag struct {
	A struct {
		B []int64
		C []int64
	}
}

func TestMarshalArray(t *testing.T) {
	expected := []byte(`
[A]
  B = [1,2,3]
  C = [1]
`)

	m := structArrayNoTag{
		A: struct {
			B []int64
			C []int64
		}{
			B: []int64{1, 2, 3},
			C: []int64{1},
		},
	}

	b, err := Marshal(m)

	if err != nil {
		t.Fatal(err)
	}

	if !bytes.Equal(b, expected) {
		t.Errorf("Bad arrays marshal: expected\n-----\n%s\n-----\ngot\n-----\n%s\n-----\n", expected, b)
	}
}

func TestMarshalArrayOnePerLine(t *testing.T) {
	expected := []byte(`
[A]
  B = [
    1,
    2,
    3,
  ]
  C = [1]
`)

	m := structArrayNoTag{
		A: struct {
			B []int64
			C []int64
		}{
			B: []int64{1, 2, 3},
			C: []int64{1},
		},
	}

	var buf bytes.Buffer
	encoder := NewEncoder(&buf).ArraysWithOneElementPerLine(true)
	err := encoder.Encode(m)

	if err != nil {
		t.Fatal(err)
	}

	b := buf.Bytes()

	if !bytes.Equal(b, expected) {
		t.Errorf("Bad arrays marshal: expected\n-----\n%s\n-----\ngot\n-----\n%s\n-----\n", expected, b)
	}
}

var customTagTestToml = []byte(`
[postgres]
  password = "bvalue"
  user = "avalue"

  [[postgres.My]]
    My = "Foo"

  [[postgres.My]]
    My = "Baar"
`)

func TestMarshalCustomTag(t *testing.T) {
	type TypeC struct {
		My string
	}
	type TypeB struct {
		AttrA string `file:"user"`
		AttrB string `file:"password"`
		My    []TypeC
	}
	type TypeA struct {
		TypeB TypeB `file:"postgres"`
	}

	ta := []TypeC{{My: "Foo"}, {My: "Baar"}}
	config := TypeA{TypeB{AttrA: "avalue", AttrB: "bvalue", My: ta}}
	var buf bytes.Buffer
	err := NewEncoder(&buf).SetTagName("file").Encode(config)
	if err != nil {
		t.Fatal(err)
	}
	expected := customTagTestToml
	result := buf.Bytes()
	if !bytes.Equal(result, expected) {
		t.Errorf("Bad marshal: expected\n-----\n%s\n-----\ngot\n-----\n%s\n-----\n", expected, result)
	}
}

var customCommentTagTestToml = []byte(`
# db connection
[postgres]

  # db pass
  password = "bvalue"

  # db user
  user = "avalue"
`)

func TestMarshalCustomComment(t *testing.T) {
	type TypeB struct {
		AttrA string `toml:"user" descr:"db user"`
		AttrB string `toml:"password" descr:"db pass"`
	}
	type TypeA struct {
		TypeB TypeB `toml:"postgres" descr:"db connection"`
	}

	config := TypeA{TypeB{AttrA: "avalue", AttrB: "bvalue"}}
	var buf bytes.Buffer
	err := NewEncoder(&buf).SetTagComment("descr").Encode(config)
	if err != nil {
		t.Fatal(err)
	}
	expected := customCommentTagTestToml
	result := buf.Bytes()
	if !bytes.Equal(result, expected) {
		t.Errorf("Bad marshal: expected\n-----\n%s\n-----\ngot\n-----\n%s\n-----\n", expected, result)
	}
}

var customCommentedTagTestToml = []byte(`
[postgres]
  # password = "bvalue"
  # user = "avalue"
`)

func TestMarshalCustomCommented(t *testing.T) {
	type TypeB struct {
		AttrA string `toml:"user" disable:"true"`
		AttrB string `toml:"password" disable:"true"`
	}
	type TypeA struct {
		TypeB TypeB `toml:"postgres"`
	}

	config := TypeA{TypeB{AttrA: "avalue", AttrB: "bvalue"}}
	var buf bytes.Buffer
	err := NewEncoder(&buf).SetTagCommented("disable").Encode(config)
	if err != nil {
		t.Fatal(err)
	}
	expected := customCommentedTagTestToml
	result := buf.Bytes()
	if !bytes.Equal(result, expected) {
		t.Errorf("Bad marshal: expected\n-----\n%s\n-----\ngot\n-----\n%s\n-----\n", expected, result)
	}
}

func TestMarshalDirectMultilineString(t *testing.T) {
	tree := newTree()
	tree.SetWithOptions("mykey", SetOptions{
		Multiline: true,
	}, "my\x11multiline\nstring\ba\tb\fc\rd\"e\\!")
	result, err := tree.Marshal()
	if err != nil {
		t.Fatal("marshal should not error:", err)
	}
	expected := []byte("mykey = \"\"\"\nmy\\u0011multiline\nstring\\ba\tb\\fc\rd\"e\\!\"\"\"\n")
	if !bytes.Equal(result, expected) {
		t.Errorf("Bad marshal: expected\n-----\n%s\n-----\ngot\n-----\n%s\n-----\n", expected, result)
	}
}

func TestUnmarshalTabInStringAndQuotedKey(t *testing.T) {
	type Test struct {
		Field1 string `toml:"Fie	ld1"`
		Field2 string
	}

	type TestCase struct {
		desc     string
		input    []byte
		expected Test
	}

	testCases := []TestCase{
		{
			desc:  "multiline string with tab",
			input: []byte("Field2 = \"\"\"\nhello\tworld\"\"\""),
			expected: Test{
				Field2: "hello\tworld",
			},
		},
		{
			desc:  "quoted key with tab",
			input: []byte("\"Fie\tld1\" = \"key with tab\""),
			expected: Test{
				Field1: "key with tab",
			},
		},
		{
			desc:  "basic string tab",
			input: []byte("Field2 = \"hello\tworld\""),
			expected: Test{
				Field2: "hello\tworld",
			},
		},
	}

	for i := range testCases {
		result := Test{}
		err := Unmarshal(testCases[i].input, &result)
		if err != nil {
			t.Errorf("%s test error:%v", testCases[i].desc, err)
			continue
		}

		if !reflect.DeepEqual(result, testCases[i].expected) {
			t.Errorf("%s test error: expected\n-----\n%+v\n-----\ngot\n-----\n%+v\n-----\n",
				testCases[i].desc, testCases[i].expected, result)
		}
	}
}

var customMultilineTagTestToml = []byte(`int_slice = [
  1,
  2,
  3,
]
`)

func TestMarshalCustomMultiline(t *testing.T) {
	type TypeA struct {
		AttrA []int `toml:"int_slice" mltln:"true"`
	}

	config := TypeA{AttrA: []int{1, 2, 3}}
	var buf bytes.Buffer
	err := NewEncoder(&buf).ArraysWithOneElementPerLine(true).SetTagMultiline("mltln").Encode(config)
	if err != nil {
		t.Fatal(err)
	}
	expected := customMultilineTagTestToml
	result := buf.Bytes()
	if !bytes.Equal(result, expected) {
		t.Errorf("Bad marshal: expected\n-----\n%s\n-----\ngot\n-----\n%s\n-----\n", expected, result)
	}
}

func TestMultilineWithAdjacentQuotationMarks(t *testing.T) {
	type testStruct struct {
		Str string `multiline:"true"`
	}
	type testCase struct {
		expected []byte
		data     testStruct
	}

	testCases := []testCase{
		{
			expected: []byte(`Str = """
hello\""""
`),
			data: testStruct{
				Str: "hello\"",
			},
		},
		{
			expected: []byte(`Str = """
""\"""\"""\""""
`),
			data: testStruct{
				Str: "\"\"\"\"\"\"\"\"\"",
			},
		},
	}
	for i := range testCases {
		result, err := Marshal(testCases[i].data)
		if err != nil {
			t.Fatal(err)
		}

		if !bytes.Equal(result, testCases[i].expected) {
			t.Errorf("Bad marshal: expected\n-----\n%s\n-----\ngot\n-----\n%s\n-----\n",
				testCases[i].expected, result)
		} else {
			var data testStruct
			if err = Unmarshal(result, &data); err != nil {
				t.Fatal(err)
			}
			if data.Str != testCases[i].data.Str {
				t.Errorf("Round trip test fail: expected\n-----\n%s\n-----\ngot\n-----\n%s\n-----\n",
					testCases[i].data.Str, data.Str)
			}
		}
	}
}

func TestMarshalEmbedTree(t *testing.T) {
	expected := []byte(`OuterField1 = "Out"
OuterField2 = 1024

[TreeField]
  InnerField1 = "In"
  InnerField2 = 2048

  [TreeField.EmbedStruct]
    EmbedField = "Embed"
`)
	type InnerStruct struct {
		InnerField1 string
		InnerField2 int
		EmbedStruct struct {
			EmbedField string
		}
	}

	type OuterStruct struct {
		OuterField1 string
		OuterField2 int
		TreeField   *Tree
	}

	tree, err := Load(`
InnerField1 = "In"
InnerField2 = 2048

[EmbedStruct]
	EmbedField = "Embed"
`)
	if err != nil {
		t.Fatal(err)
	}

	out := OuterStruct{
		"Out",
		1024,
		tree,
	}
	actual, _ := Marshal(out)

	if !bytes.Equal(actual, expected) {
		t.Errorf("Bad marshal: expected %s, got %s", expected, actual)
	}
}

var testDocBasicToml = []byte(`
[document]
  bool_val = true
  date_val = 1979-05-27T07:32:00Z
  float_val = 123.4
  int_val = 5000
  string_val = "Bite me"
  uint_val = 5001
`)

type testDocCustomTag struct {
	Doc testDocBasicsCustomTag `file:"document"`
}
type testDocBasicsCustomTag struct {
	Bool       bool      `file:"bool_val"`
	Date       time.Time `file:"date_val"`
	Float      float32   `file:"float_val"`
	Int        int       `file:"int_val"`
	Uint       uint      `file:"uint_val"`
	String     *string   `file:"string_val"`
	unexported int       `file:"shouldntBeHere"`
}

var testDocCustomTagData = testDocCustomTag{
	Doc: testDocBasicsCustomTag{
		Bool:       true,
		Date:       time.Date(1979, 5, 27, 7, 32, 0, 0, time.UTC),
		Float:      123.4,
		Int:        5000,
		Uint:       5001,
		String:     &biteMe,
		unexported: 0,
	},
}

func TestUnmarshalCustomTag(t *testing.T) {
	buf := bytes.NewBuffer(testDocBasicToml)

	result := testDocCustomTag{}
	err := NewDecoder(buf).SetTagName("file").Decode(&result)
	if err != nil {
		t.Fatal(err)
	}
	expected := testDocCustomTagData
	if !reflect.DeepEqual(result, expected) {
		resStr, _ := json.MarshalIndent(result, "", "  ")
		expStr, _ := json.MarshalIndent(expected, "", "  ")
		t.Errorf("Bad unmarshal: expected\n-----\n%s\n-----\ngot\n-----\n%s\n-----\n", expStr, resStr)

	}
}

func TestUnmarshalMap(t *testing.T) {
	testToml := []byte(`
		a = 1
		b = 2
		c = 3
		`)
	var result map[string]int
	err := Unmarshal(testToml, &result)
	if err != nil {
		t.Errorf("Received unexpected error: %s", err)
		return
	}

	expected := map[string]int{
		"a": 1,
		"b": 2,
		"c": 3,
	}

	if !reflect.DeepEqual(result, expected) {
		t.Errorf("Bad unmarshal: expected %v, got %v", expected, result)
	}
}

func TestUnmarshalMapWithTypedKey(t *testing.T) {
	testToml := []byte(`
		a = 1
		b = 2
		c = 3
		`)

	type letter string
	var result map[letter]int
	err := Unmarshal(testToml, &result)
	if err != nil {
		t.Errorf("Received unexpected error: %s", err)
		return
	}

	expected := map[letter]int{
		"a": 1,
		"b": 2,
		"c": 3,
	}

	if !reflect.DeepEqual(result, expected) {
		t.Errorf("Bad unmarshal: expected %v, got %v", expected, result)
	}
}

func TestUnmarshalNonPointer(t *testing.T) {
	a := 1
	err := Unmarshal([]byte{}, a)
	if err == nil {
		t.Fatal("unmarshal should err when given a non pointer")
	}
}

func TestUnmarshalInvalidPointerKind(t *testing.T) {
	a := 1
	err := Unmarshal([]byte{}, &a)
	if err == nil {
		t.Fatal("unmarshal should err when given an invalid pointer type")
	}
}

func TestMarshalSlice(t *testing.T) {
	m := make([]int, 1)
	m[0] = 1

	var buf bytes.Buffer
	err := NewEncoder(&buf).Encode(&m)
	if err == nil {
		t.Error("expected error, got nil")
		return
	}
	if err.Error() != "Only pointer to struct can be marshaled to TOML" {
		t.Fail()
	}
}

func TestMarshalSlicePointer(t *testing.T) {
	m := make([]int, 1)
	m[0] = 1

	var buf bytes.Buffer
	err := NewEncoder(&buf).Encode(m)
	if err == nil {
		t.Error("expected error, got nil")
		return
	}
	if err.Error() != "Only a struct or map can be marshaled to TOML" {
		t.Fail()
	}
}

type testDuration struct {
	Nanosec   time.Duration  `toml:"nanosec"`
	Microsec1 time.Duration  `toml:"microsec1"`
	Microsec2 *time.Duration `toml:"microsec2"`
	Millisec  time.Duration  `toml:"millisec"`
	Sec       time.Duration  `toml:"sec"`
	Min       time.Duration  `toml:"min"`
	Hour      time.Duration  `toml:"hour"`
	Mixed     time.Duration  `toml:"mixed"`
	AString   string         `toml:"a_string"`
}

var testDurationToml = []byte(`
nanosec = "1ns"
microsec1 = "1us"
microsec2 = "1µs"
millisec = "1ms"
sec = "1s"
min = "1m"
hour = "1h"
mixed = "1h1m1s1ms1µs1ns"
a_string = "15s"
`)

func TestUnmarshalDuration(t *testing.T) {
	buf := bytes.NewBuffer(testDurationToml)

	result := testDuration{}
	err := NewDecoder(buf).Decode(&result)
	if err != nil {
		t.Fatal(err)
	}
	ms := time.Duration(1) * time.Microsecond
	expected := testDuration{
		Nanosec:   1,
		Microsec1: time.Microsecond,
		Microsec2: &ms,
		Millisec:  time.Millisecond,
		Sec:       time.Second,
		Min:       time.Minute,
		Hour:      time.Hour,
		Mixed: time.Hour +
			time.Minute +
			time.Second +
			time.Millisecond +
			time.Microsecond +
			time.Nanosecond,
		AString: "15s",
	}
	if !reflect.DeepEqual(result, expected) {
		resStr, _ := json.MarshalIndent(result, "", "  ")
		expStr, _ := json.MarshalIndent(expected, "", "  ")
		t.Errorf("Bad unmarshal: expected\n-----\n%s\n-----\ngot\n-----\n%s\n-----\n", expStr, resStr)

	}
}

var testDurationToml2 = []byte(`a_string = "15s"
hour = "1h0m0s"
microsec1 = "1µs"
microsec2 = "1µs"
millisec = "1ms"
min = "1m0s"
mixed = "1h1m1.001001001s"
nanosec = "1ns"
sec = "1s"
`)

func TestMarshalDuration(t *testing.T) {
	ms := time.Duration(1) * time.Microsecond
	data := testDuration{
		Nanosec:   1,
		Microsec1: time.Microsecond,
		Microsec2: &ms,
		Millisec:  time.Millisecond,
		Sec:       time.Second,
		Min:       time.Minute,
		Hour:      time.Hour,
		Mixed: time.Hour +
			time.Minute +
			time.Second +
			time.Millisecond +
			time.Microsecond +
			time.Nanosecond,
		AString: "15s",
	}

	var buf bytes.Buffer
	err := NewEncoder(&buf).Encode(data)
	if err != nil {
		t.Fatal(err)
	}
	expected := testDurationToml2
	result := buf.Bytes()
	if !bytes.Equal(result, expected) {
		t.Errorf("Bad marshal: expected\n-----\n%s\n-----\ngot\n-----\n%s\n-----\n", expected, result)
	}
}

type testBadDuration struct {
	Val time.Duration `toml:"val"`
}

var testBadDurationToml = []byte(`val = "1z"`)

func TestUnmarshalBadDuration(t *testing.T) {
	buf := bytes.NewBuffer(testBadDurationToml)

	result := testBadDuration{}
	err := NewDecoder(buf).Decode(&result)
	if err == nil {
		t.Fatal()
	}
	if err.Error() != "(1, 1): Can't convert 1z(string) to time.Duration. time: unknown unit z in duration 1z" {
		t.Fatalf("unexpected error: %s", err)
	}
}

var testCamelCaseKeyToml = []byte(`fooBar = 10`)

func TestUnmarshalCamelCaseKey(t *testing.T) {
	var x struct {
		FooBar int
		B      int
	}

	if err := Unmarshal(testCamelCaseKeyToml, &x); err != nil {
		t.Fatal(err)
	}

	if x.FooBar != 10 {
		t.Fatal("Did not set camelCase'd key")
	}
}


func TestUnmarshalNegativeUint(t *testing.T) {
	type check struct{ U uint }

	tree, _ := Load("u = -1")
	err := tree.Unmarshal(&check{})
	if err.Error() != "(1, 1): -1(int64) is negative so does not fit in uint" {
		t.Error("expect err:(1, 1): -1(int64) is negative so does not fit in uint but got:", err)
	}
}

func TestUnmarshalCheckConversionFloatInt(t *testing.T) {
	type conversionCheck struct {
		U uint
		I int
		F float64
	}

	treeU, _ := Load("u = 1e300")
	treeI, _ := Load("i = 1e300")
	treeF, _ := Load("f = 9223372036854775806")

	errU := treeU.Unmarshal(&conversionCheck{})
	errI := treeI.Unmarshal(&conversionCheck{})
	errF := treeF.Unmarshal(&conversionCheck{})

	if errU.Error() != "(1, 1): Can't convert 1e+300(float64) to uint" {
		t.Error("expect err:(1, 1): Can't convert 1e+300(float64) to uint but got:", errU)
	}
	if errI.Error() != "(1, 1): Can't convert 1e+300(float64) to int" {
		t.Error("expect err:(1, 1): Can't convert 1e+300(float64) to int but got:", errI)
	}
	if errF.Error() != "(1, 1): Can't convert 9223372036854775806(int64) to float64" {
		t.Error("expect err:(1, 1): Can't convert 9223372036854775806(int64) to float64 but got:", errF)
	}
}

func TestUnmarshalOverflow(t *testing.T) {
	type overflow struct {
		U8  uint8
		I8  int8
		F32 float32
	}

	treeU8, _ := Load("u8 = 300")
	treeI8, _ := Load("i8 = 300")
	treeF32, _ := Load("f32 = 1e300")

	errU8 := treeU8.Unmarshal(&overflow{})
	errI8 := treeI8.Unmarshal(&overflow{})
	errF32 := treeF32.Unmarshal(&overflow{})

	if errU8.Error() != "(1, 1): 300(int64) would overflow uint8" {
		t.Error("expect err:(1, 1): 300(int64) would overflow uint8 but got:", errU8)
	}
	if errI8.Error() != "(1, 1): 300(int64) would overflow int8" {
		t.Error("expect err:(1, 1): 300(int64) would overflow int8 but got:", errI8)
	}
	if errF32.Error() != "(1, 1): 1e+300(float64) would overflow float32" {
		t.Error("expect err:(1, 1): 1e+300(float64) would overflow float32 but got:", errF32)
	}
}

func TestUnmarshalDefault(t *testing.T) {
	type EmbeddedStruct struct {
		StringField string `default:"c"`
	}

	type aliasUint uint

	var doc struct {
		StringField       string  `default:"a"`
		BoolField         bool    `default:"true"`
		UintField         uint    `default:"1"`
		Uint8Field        uint8   `default:"8"`
		Uint16Field       uint16  `default:"16"`
		Uint32Field       uint32  `default:"32"`
		Uint64Field       uint64  `default:"64"`
		IntField          int     `default:"-1"`
		Int8Field         int8    `default:"-8"`
		Int16Field        int16   `default:"-16"`
		Int32Field        int32   `default:"-32"`
		Int64Field        int64   `default:"-64"`
		Float32Field      float32 `default:"32.1"`
		Float64Field      float64 `default:"64.1"`
		NonEmbeddedStruct struct {
			StringField string `default:"b"`
		}
		EmbeddedStruct
		AliasUintField aliasUint `default:"1000"`
	}

	err := Unmarshal([]byte(``), &doc)
	if err != nil {
		t.Fatal(err)
	}
	if doc.BoolField != true {
		t.Errorf("BoolField should be true, not %t", doc.BoolField)
	}
	if doc.StringField != "a" {
		t.Errorf("StringField should be \"a\", not %s", doc.StringField)
	}
	if doc.UintField != 1 {
		t.Errorf("UintField should be 1, not %d", doc.UintField)
	}
	if doc.Uint8Field != 8 {
		t.Errorf("Uint8Field should be 8, not %d", doc.Uint8Field)
	}
	if doc.Uint16Field != 16 {
		t.Errorf("Uint16Field should be 16, not %d", doc.Uint16Field)
	}
	if doc.Uint32Field != 32 {
		t.Errorf("Uint32Field should be 32, not %d", doc.Uint32Field)
	}
	if doc.Uint64Field != 64 {
		t.Errorf("Uint64Field should be 64, not %d", doc.Uint64Field)
	}
	if doc.IntField != -1 {
		t.Errorf("IntField should be -1, not %d", doc.IntField)
	}
	if doc.Int8Field != -8 {
		t.Errorf("Int8Field should be -8, not %d", doc.Int8Field)
	}
	if doc.Int16Field != -16 {
		t.Errorf("Int16Field should be -16, not %d", doc.Int16Field)
	}
	if doc.Int32Field != -32 {
		t.Errorf("Int32Field should be -32, not %d", doc.Int32Field)
	}
	if doc.Int64Field != -64 {
		t.Errorf("Int64Field should be -64, not %d", doc.Int64Field)
	}
	if doc.Float32Field != 32.1 {
		t.Errorf("Float32Field should be 32.1, not %f", doc.Float32Field)
	}
	if doc.Float64Field != 64.1 {
		t.Errorf("Float64Field should be 64.1, not %f", doc.Float64Field)
	}
	if doc.NonEmbeddedStruct.StringField != "b" {
		t.Errorf("StringField should be \"b\", not %s", doc.NonEmbeddedStruct.StringField)
	}
	if doc.EmbeddedStruct.StringField != "c" {
		t.Errorf("StringField should be \"c\", not %s", doc.EmbeddedStruct.StringField)
	}
	if doc.AliasUintField != 1000 {
		t.Errorf("AliasUintField should be 1000, not %d", doc.AliasUintField)
	}
}

func TestUnmarshalDefaultFailureBool(t *testing.T) {
	var doc struct {
		Field bool `default:"blah"`
	}

	err := Unmarshal([]byte(``), &doc)
	if err == nil {
		t.Fatal("should error")
	}
}

func TestUnmarshalDefaultFailureInt(t *testing.T) {
	var doc struct {
		Field int `default:"blah"`
	}

	err := Unmarshal([]byte(``), &doc)
	if err == nil {
		t.Fatal("should error")
	}
}

func TestUnmarshalDefaultFailureInt64(t *testing.T) {
	var doc struct {
		Field int64 `default:"blah"`
	}

	err := Unmarshal([]byte(``), &doc)
	if err == nil {
		t.Fatal("should error")
	}
}

func TestUnmarshalDefaultFailureFloat64(t *testing.T) {
	var doc struct {
		Field float64 `default:"blah"`
	}

	err := Unmarshal([]byte(``), &doc)
	if err == nil {
		t.Fatal("should error")
	}
}

func TestUnmarshalDefaultFailureUnsupported(t *testing.T) {
	var doc struct {
		Field struct{} `default:"blah"`
	}

	err := Unmarshal([]byte(``), &doc)
	if err == nil {
		t.Fatal("should error")
	}
}

func TestMarshalNestedAnonymousStructs(t *testing.T) {
	type Embedded struct {
		Value string `toml:"value"`
		Top   struct {
			Value string `toml:"value"`
		} `toml:"top"`
	}

	type Named struct {
		Value string `toml:"value"`
	}

	var doc struct {
		Embedded
		Named     `toml:"named"`
		Anonymous struct {
			Value string `toml:"value"`
		} `toml:"anonymous"`
	}

	expected := `value = ""

[anonymous]
  value = ""

[named]
  value = ""

[top]
  value = ""
`

	result, err := Marshal(doc)
	if err != nil {
		t.Fatalf("unexpected error: %s", err.Error())
	}
	if !bytes.Equal(result, []byte(expected)) {
		t.Errorf("Bad marshal: expected\n-----\n%s\n-----\ngot\n-----\n%s\n-----\n", expected, string(result))
	}
}

func TestEncoderPromoteNestedAnonymousStructs(t *testing.T) {
	type Embedded struct {
		Value string `toml:"value"`
	}

	var doc struct {
		Embedded
	}

	expected := `
[Embedded]
  value = ""
`
	var buf bytes.Buffer
	if err := NewEncoder(&buf).PromoteAnonymous(true).Encode(doc); err != nil {
		t.Fatalf("unexpected error: %s", err.Error())
	}
	if !bytes.Equal(buf.Bytes(), []byte(expected)) {
		t.Errorf("Bad marshal: expected\n-----\n%s\n-----\ngot\n-----\n%s\n-----\n", expected, buf.String())
	}
}

func TestMarshalNestedAnonymousStructs_DuplicateField(t *testing.T) {
	type Embedded struct {
		Value string `toml:"value"`
		Top   struct {
			Value string `toml:"value"`
		} `toml:"top"`
	}

	var doc struct {
		Value string `toml:"value"`
		Embedded
	}
	doc.Embedded.Value = "shadowed"
	doc.Value = "shadows"

	expected := `value = "shadows"

[top]
  value = ""
`

	result, err := Marshal(doc)
	if err != nil {
		t.Fatalf("unexpected error: %s", err.Error())
	}
	if !bytes.Equal(result, []byte(expected)) {
		t.Errorf("Bad marshal: expected\n-----\n%s\n-----\ngot\n-----\n%s\n-----\n", expected, string(result))
	}
}

func TestUnmarshalNestedAnonymousStructs(t *testing.T) {
	type Nested struct {
		Value string `toml:"nested_field"`
	}
	type Deep struct {
		Nested
	}
	type Document struct {
		Deep
		Value string `toml:"own_field"`
	}

	var doc Document

	err := Unmarshal([]byte(`nested_field = "nested value"`+"\n"+`own_field = "own value"`), &doc)
	if err != nil {
		t.Fatal("should not error")
	}
	if doc.Value != "own value" || doc.Nested.Value != "nested value" {
		t.Fatal("unexpected values")
	}
}

func TestUnmarshalNestedAnonymousStructs_Controversial(t *testing.T) {
	type Nested struct {
		Value string `toml:"nested"`
	}
	type Deep struct {
		Nested
	}
	type Document struct {
		Deep
		Value string `toml:"own"`
	}

	var doc Document

	err := Unmarshal([]byte(`nested = "nested value"`+"\n"+`own = "own value"`), &doc)
	if err == nil {
		t.Fatal("should error")
	}
}

type unexportedFieldPreservationTest struct {
	Exported   string `toml:"exported"`
	unexported string
	Nested1    unexportedFieldPreservationTestNested    `toml:"nested1"`
	Nested2    *unexportedFieldPreservationTestNested   `toml:"nested2"`
	Nested3    *unexportedFieldPreservationTestNested   `toml:"nested3"`
	Slice1     []unexportedFieldPreservationTestNested  `toml:"slice1"`
	Slice2     []*unexportedFieldPreservationTestNested `toml:"slice2"`
}

type unexportedFieldPreservationTestNested struct {
	Exported1   string `toml:"exported1"`
	unexported1 string
}

func TestUnmarshalPreservesUnexportedFields(t *testing.T) {
	toml := `
	exported = "visible"
	unexported = "ignored"

	[nested1]
	exported1 = "visible1"
	unexported1 = "ignored1"

	[nested2]
	exported1 = "visible2"
	unexported1 = "ignored2"

	[nested3]
	exported1 = "visible3"
	unexported1 = "ignored3"

	[[slice1]]
	exported1 = "visible3"

	[[slice1]]
	exported1 = "visible4"

	[[slice2]]
	exported1 = "visible5"
	`

	t.Run("unexported field should not be set from toml", func(t *testing.T) {
		var actual unexportedFieldPreservationTest
		err := Unmarshal([]byte(toml), &actual)

		if err != nil {
			t.Fatal("did not expect an error")
		}

		expect := unexportedFieldPreservationTest{
			Exported:   "visible",
			unexported: "",
			Nested1:    unexportedFieldPreservationTestNested{"visible1", ""},
			Nested2:    &unexportedFieldPreservationTestNested{"visible2", ""},
			Nested3:    &unexportedFieldPreservationTestNested{"visible3", ""},
			Slice1: []unexportedFieldPreservationTestNested{
				{Exported1: "visible3"},
				{Exported1: "visible4"},
			},
			Slice2: []*unexportedFieldPreservationTestNested{
				{Exported1: "visible5"},
			},
		}

		if !reflect.DeepEqual(actual, expect) {
			t.Fatalf("%+v did not equal %+v", actual, expect)
		}
	})

	t.Run("unexported field should be preserved", func(t *testing.T) {
		actual := unexportedFieldPreservationTest{
			Exported:   "foo",
			unexported: "bar",
			Nested1:    unexportedFieldPreservationTestNested{"baz", "bax"},
			Nested2:    nil,
			Nested3:    &unexportedFieldPreservationTestNested{"baz", "bax"},
		}
		err := Unmarshal([]byte(toml), &actual)

		if err != nil {
			t.Fatal("did not expect an error")
		}

		expect := unexportedFieldPreservationTest{
			Exported:   "visible",
			unexported: "bar",
			Nested1:    unexportedFieldPreservationTestNested{"visible1", "bax"},
			Nested2:    &unexportedFieldPreservationTestNested{"visible2", ""},
			Nested3:    &unexportedFieldPreservationTestNested{"visible3", "bax"},
			Slice1: []unexportedFieldPreservationTestNested{
				{Exported1: "visible3"},
				{Exported1: "visible4"},
			},
			Slice2: []*unexportedFieldPreservationTestNested{
				{Exported1: "visible5"},
			},
		}

		if !reflect.DeepEqual(actual, expect) {
			t.Fatalf("%+v did not equal %+v", actual, expect)
		}
	})
}

func TestTreeMarshal(t *testing.T) {
	cases := [][]byte{
		basicTestToml,
		marshalTestToml,
		emptyTestToml,
		pointerTestToml,
	}
	for _, expected := range cases {
		t.Run("", func(t *testing.T) {
			tree, err := LoadBytes(expected)
			if err != nil {
				t.Fatal(err)
			}
			result, err := tree.Marshal()
			if err != nil {
				t.Fatal(err)
			}
			if !bytes.Equal(result, expected) {
				t.Errorf("Bad marshal: expected\n-----\n%s\n-----\ngot\n-----\n%s\n-----\n", expected, result)
			}
		})
	}
}

func TestMarshalArrays(t *testing.T) {
	cases := []struct {
		Data     interface{}
		Expected string
	}{
		{
			Data: struct {
				XY [2]int
			}{
				XY: [2]int{1, 2},
			},
			Expected: `XY = [1,2]
`,
		},
		{
			Data: struct {
				XY [1][2]int
			}{
				XY: [1][2]int{{1, 2}},
			},
			Expected: `XY = [[1,2]]
`,
		},
		{
			Data: struct {
				XY [1][]int
			}{
				XY: [1][]int{{1, 2}},
			},
			Expected: `XY = [[1,2]]
`,
		},
		{
			Data: struct {
				XY [][2]int
			}{
				XY: [][2]int{{1, 2}},
			},
			Expected: `XY = [[1,2]]
`,
		},
	}
	for _, tc := range cases {
		t.Run("", func(t *testing.T) {
			result, err := Marshal(tc.Data)
			if err != nil {
				t.Fatal(err)
			}
			if !bytes.Equal(result, []byte(tc.Expected)) {
				t.Errorf("Bad marshal: expected\n-----\n%s\n-----\ngot\n-----\n%s\n-----\n", []byte(tc.Expected), result)
			}
		})
	}
}

func TestUnmarshalLocalDate(t *testing.T) {
	t.Run("ToLocalDate", func(t *testing.T) {
		type dateStruct struct {
			Date LocalDate
		}

		toml := `date = 1979-05-27`

		var obj dateStruct

		err := Unmarshal([]byte(toml), &obj)

		if err != nil {
			t.Fatal(err)
		}

		if obj.Date.Year != 1979 {
			t.Errorf("expected year 1979, got %d", obj.Date.Year)
		}
		if obj.Date.Month != 5 {
			t.Errorf("expected month 5, got %d", obj.Date.Month)
		}
		if obj.Date.Day != 27 {
			t.Errorf("expected day 27, got %d", obj.Date.Day)
		}
	})

	t.Run("ToLocalDate", func(t *testing.T) {
		type dateStruct struct {
			Date time.Time
		}

		toml := `date = 1979-05-27`

		var obj dateStruct

		err := Unmarshal([]byte(toml), &obj)

		if err != nil {
			t.Fatal(err)
		}

		if obj.Date.Year() != 1979 {
			t.Errorf("expected year 1979, got %d", obj.Date.Year())
		}
		if obj.Date.Month() != 5 {
			t.Errorf("expected month 5, got %d", obj.Date.Month())
		}
		if obj.Date.Day() != 27 {
			t.Errorf("expected day 27, got %d", obj.Date.Day())
		}
	})
}

func TestMarshalLocalDate(t *testing.T) {
	type dateStruct struct {
		Date LocalDate
	}

	obj := dateStruct{Date: LocalDate{
		Year:  1979,
		Month: 5,
		Day:   27,
	}}

	b, err := Marshal(obj)

	if err != nil {
		t.Fatalf("unexpected error: %v", err)
	}

	got := string(b)
	expected := `Date = 1979-05-27
`

	if got != expected {
		t.Errorf("expected '%s', got '%s'", expected, got)
	}
}

func TestUnmarshalLocalDateTime(t *testing.T) {
	examples := []struct {
		name string
		in   string
		out  LocalDateTime
	}{
		{
			name: "normal",
			in:   "1979-05-27T07:32:00",
			out: LocalDateTime{
				Date: LocalDate{
					Year:  1979,
					Month: 5,
					Day:   27,
				},
				Time: LocalTime{
					Hour:       7,
					Minute:     32,
					Second:     0,
					Nanosecond: 0,
				},
			}},
		{
			name: "with nanoseconds",
			in:   "1979-05-27T00:32:00.999999",
			out: LocalDateTime{
				Date: LocalDate{
					Year:  1979,
					Month: 5,
					Day:   27,
				},
				Time: LocalTime{
					Hour:       0,
					Minute:     32,
					Second:     0,
					Nanosecond: 999999000,
				},
			},
		},
	}

	for i, example := range examples {
		toml := fmt.Sprintf(`date = %s`, example.in)

		t.Run(fmt.Sprintf("ToLocalDateTime_%d_%s", i, example.name), func(t *testing.T) {
			type dateStruct struct {
				Date LocalDateTime
			}

			var obj dateStruct

			err := Unmarshal([]byte(toml), &obj)

			if err != nil {
				t.Fatal(err)
			}

			if obj.Date != example.out {
				t.Errorf("expected '%s', got '%s'", example.out, obj.Date)
			}
		})

		t.Run(fmt.Sprintf("ToTime_%d_%s", i, example.name), func(t *testing.T) {
			type dateStruct struct {
				Date time.Time
			}

			var obj dateStruct

			err := Unmarshal([]byte(toml), &obj)

			if err != nil {
				t.Fatal(err)
			}

			if obj.Date.Year() != example.out.Date.Year {
				t.Errorf("expected year %d, got %d", example.out.Date.Year, obj.Date.Year())
			}
			if obj.Date.Month() != example.out.Date.Month {
				t.Errorf("expected month %d, got %d", example.out.Date.Month, obj.Date.Month())
			}
			if obj.Date.Day() != example.out.Date.Day {
				t.Errorf("expected day %d, got %d", example.out.Date.Day, obj.Date.Day())
			}
			if obj.Date.Hour() != example.out.Time.Hour {
				t.Errorf("expected hour %d, got %d", example.out.Time.Hour, obj.Date.Hour())
			}
			if obj.Date.Minute() != example.out.Time.Minute {
				t.Errorf("expected minute %d, got %d", example.out.Time.Minute, obj.Date.Minute())
			}
			if obj.Date.Second() != example.out.Time.Second {
				t.Errorf("expected second %d, got %d", example.out.Time.Second, obj.Date.Second())
			}
			if obj.Date.Nanosecond() != example.out.Time.Nanosecond {
				t.Errorf("expected nanoseconds %d, got %d", example.out.Time.Nanosecond, obj.Date.Nanosecond())
			}
		})
	}
}

func TestMarshalLocalDateTime(t *testing.T) {
	type dateStruct struct {
		DateTime LocalDateTime
	}

	examples := []struct {
		name string
		in   LocalDateTime
		out  string
	}{
		{
			name: "normal",
			out:  "DateTime = 1979-05-27T07:32:00\n",
			in: LocalDateTime{
				Date: LocalDate{
					Year:  1979,
					Month: 5,
					Day:   27,
				},
				Time: LocalTime{
					Hour:       7,
					Minute:     32,
					Second:     0,
					Nanosecond: 0,
				},
			}},
		{
			name: "with nanoseconds",
			out:  "DateTime = 1979-05-27T00:32:00.999999000\n",
			in: LocalDateTime{
				Date: LocalDate{
					Year:  1979,
					Month: 5,
					Day:   27,
				},
				Time: LocalTime{
					Hour:       0,
					Minute:     32,
					Second:     0,
					Nanosecond: 999999000,
				},
			},
		},
	}

	for i, example := range examples {
		t.Run(fmt.Sprintf("%d_%s", i, example.name), func(t *testing.T) {
			obj := dateStruct{
				DateTime: example.in,
			}
			b, err := Marshal(obj)

			if err != nil {
				t.Fatalf("unexpected error: %v", err)
			}

			got := string(b)

			if got != example.out {
				t.Errorf("expected '%s', got '%s'", example.out, got)
			}
		})
	}
}

func TestUnmarshalLocalTime(t *testing.T) {
	examples := []struct {
		name string
		in   string
		out  LocalTime
	}{
		{
			name: "normal",
			in:   "07:32:00",
			out: LocalTime{
				Hour:       7,
				Minute:     32,
				Second:     0,
				Nanosecond: 0,
			},
		},
		{
			name: "with nanoseconds",
			in:   "00:32:00.999999",
			out: LocalTime{
				Hour:       0,
				Minute:     32,
				Second:     0,
				Nanosecond: 999999000,
			},
		},
	}

	for i, example := range examples {
		toml := fmt.Sprintf(`Time = %s`, example.in)

		t.Run(fmt.Sprintf("ToLocalTime_%d_%s", i, example.name), func(t *testing.T) {
			type dateStruct struct {
				Time LocalTime
			}

			var obj dateStruct

			err := Unmarshal([]byte(toml), &obj)

			if err != nil {
				t.Fatal(err)
			}

			if obj.Time != example.out {
				t.Errorf("expected '%s', got '%s'", example.out, obj.Time)
			}
		})
	}
}

func TestMarshalLocalTime(t *testing.T) {
	type timeStruct struct {
		Time LocalTime
	}

	examples := []struct {
		name string
		in   LocalTime
		out  string
	}{
		{
			name: "normal",
			out:  "Time = 07:32:00\n",
			in: LocalTime{
				Hour:       7,
				Minute:     32,
				Second:     0,
				Nanosecond: 0,
			}},
		{
			name: "with nanoseconds",
			out:  "Time = 00:32:00.999999000\n",
			in: LocalTime{
				Hour:       0,
				Minute:     32,
				Second:     0,
				Nanosecond: 999999000,
			},
		},
	}

	for i, example := range examples {
		t.Run(fmt.Sprintf("%d_%s", i, example.name), func(t *testing.T) {
			obj := timeStruct{
				Time: example.in,
			}
			b, err := Marshal(obj)

			if err != nil {
				t.Fatalf("unexpected error: %v", err)
			}

			got := string(b)

			if got != example.out {
				t.Errorf("expected '%s', got '%s'", example.out, got)
			}
		})
	}
}

// test case for issue #339
func TestUnmarshalSameInnerField(t *testing.T) {
	type InterStruct2 struct {
		Test string
		Name string
		Age  int
	}
	type Inter2 struct {
		Name         string
		Age          int
		InterStruct2 InterStruct2
	}
	type Server struct {
		Name   string `toml:"name"`
		Inter2 Inter2 `toml:"inter2"`
	}

	var server Server

	if err := Unmarshal([]byte(`name = "123"
[inter2]
name = "inter2"
age = 222`), &server); err == nil {
		expected := Server{
			Name: "123",
			Inter2: Inter2{
				Name: "inter2",
				Age:  222,
			},
		}
		if !reflect.DeepEqual(server, expected) {
			t.Errorf("Bad unmarshal: expected %v, got %v", expected, server)
		}
	} else {
		t.Fatalf("unexpected error: %v", err)
	}
}

func TestMarshalInterface(t *testing.T) {
	type InnerStruct struct {
		InnerField string
	}

	type OuterStruct struct {
		PrimitiveField        interface{}
		ArrayField            interface{}
		StructArrayField      interface{}
		MapField              map[string]interface{}
		StructField           interface{}
		PointerField          interface{}
		NilField              interface{}
		InterfacePointerField *interface{}
	}

	expected := []byte(`ArrayField = [1,2,3]
InterfacePointerField = "hello world"
PrimitiveField = "string"

[MapField]
  key1 = "value1"
  key2 = false

  [MapField.key3]
    InnerField = "value3"

[PointerField]
  InnerField = "yyy"

[[StructArrayField]]
  InnerField = "s1"

[[StructArrayField]]
  InnerField = "s2"

[StructField]
  InnerField = "xxx"
`)

	var h interface{} = "hello world"
	if result, err := Marshal(OuterStruct{
		"string",
		[]int{1, 2, 3},
		[]InnerStruct{{"s1"}, {"s2"}},
		map[string]interface{}{
			"key1":      "value1",
			"key2":      false,
			"key3":      InnerStruct{"value3"},
			"nil value": nil,
		},
		InnerStruct{
			"xxx",
		},
		&InnerStruct{
			"yyy",
		},
		nil,
		&h,
	}); err == nil {
		if !bytes.Equal(result, expected) {
			t.Errorf("Bad marshal: expected\n----\n%s\n----\ngot\n----\n%s\n----\n", expected, result)
		}
	} else {
		t.Fatal(err)
	}
}

func TestUnmarshalToNilInterface(t *testing.T) {
	toml := []byte(`
PrimitiveField = "Hello"
ArrayField = [1,2,3]
InterfacePointerField = "World"

[StructField]
Field1 = 123
Field2 = "Field2"

[MapField]
MapField1 = [4,5,6]
MapField2 = {A = "A"}
MapField3 = false

[[StructArrayField]]
Name = "Allen"
Age = 20

[[StructArrayField]]
Name = "Jack"
Age = 23
`)

	type OuterStruct struct {
		PrimitiveField        interface{}
		ArrayField            interface{}
		StructArrayField      interface{}
		MapField              map[string]interface{}
		StructField           interface{}
		NilField              interface{}
		InterfacePointerField *interface{}
	}

	var s interface{} = "World"
	expected := OuterStruct{
		PrimitiveField: "Hello",
		ArrayField:     []interface{}{int64(1), int64(2), int64(3)},
		StructField: map[string]interface{}{
			"Field1": int64(123),
			"Field2": "Field2",
		},
		MapField: map[string]interface{}{
			"MapField1": []interface{}{int64(4), int64(5), int64(6)},
			"MapField2": map[string]interface{}{
				"A": "A",
			},
			"MapField3": false,
		},
		NilField:              nil,
		InterfacePointerField: &s,
		StructArrayField: []map[string]interface{}{
			{
				"Name": "Allen",
				"Age":  int64(20),
			},
			{
				"Name": "Jack",
				"Age":  int64(23),
			},
		},
	}
	actual := OuterStruct{}
	if err := Unmarshal(toml, &actual); err == nil {
		if !reflect.DeepEqual(actual, expected) {
			t.Errorf("Bad unmarshal: expected %v, got %v", expected, actual)
		}
	} else {
		t.Fatal(err)
	}
}

func TestUnmarshalToNonNilInterface(t *testing.T) {
	toml := []byte(`
PrimitiveField = "Allen"
ArrayField = [1,2,3]

[StructField]
InnerField = "After1"

[PointerField]
InnerField = "After2"

[InterfacePointerField]
InnerField = "After"

[MapField]
MapField1 = [4,5,6]
MapField2 = {A = "A"}
MapField3 = false

[[StructArrayField]]
InnerField = "After3"

[[StructArrayField]]
InnerField = "After4"
`)
	type InnerStruct struct {
		InnerField interface{}
	}

	type OuterStruct struct {
		PrimitiveField        interface{}
		ArrayField            interface{}
		StructArrayField      interface{}
		MapField              map[string]interface{}
		StructField           interface{}
		PointerField          interface{}
		NilField              interface{}
		InterfacePointerField *interface{}
	}

	var s interface{} = InnerStruct{"After"}
	expected := OuterStruct{
		PrimitiveField: "Allen",
		ArrayField:     []int{1, 2, 3},
		StructField:    InnerStruct{InnerField: "After1"},
		MapField: map[string]interface{}{
			"MapField1": []interface{}{int64(4), int64(5), int64(6)},
			"MapField2": map[string]interface{}{
				"A": "A",
			},
			"MapField3": false,
		},
		PointerField:          &InnerStruct{InnerField: "After2"},
		NilField:              nil,
		InterfacePointerField: &s,
		StructArrayField: []InnerStruct{
			{InnerField: "After3"},
			{InnerField: "After4"},
		},
	}
	actual := OuterStruct{
		PrimitiveField: "aaa",
		ArrayField:     []int{100, 200, 300, 400},
		StructField:    InnerStruct{InnerField: "Before1"},
		MapField: map[string]interface{}{
			"MapField1": []int{4, 5, 6},
			"MapField2": map[string]string{
				"B": "BBB",
			},
			"MapField3": true,
		},
		PointerField:          &InnerStruct{InnerField: "Before2"},
		NilField:              nil,
		InterfacePointerField: &s,
		StructArrayField: []InnerStruct{
			{InnerField: "Before3"},
			{InnerField: "Before4"},
		},
	}
	if err := Unmarshal(toml, &actual); err == nil {
		if !reflect.DeepEqual(actual, expected) {
			t.Errorf("Bad unmarshal: expected %v, got %v", expected, actual)
		}
	} else {
		t.Fatal(err)
	}
}

func TestUnmarshalEmbedTree(t *testing.T) {
	toml := []byte(`
OuterField1 = "Out"
OuterField2 = 1024

[TreeField]
InnerField1 = "In"
InnerField2 = 2048

	[TreeField.EmbedStruct]
		EmbedField = "Embed"

`)
	type InnerStruct struct {
		InnerField1 string
		InnerField2 int
		EmbedStruct struct {
			EmbedField string
		}
	}

	type OuterStruct struct {
		OuterField1 string
		OuterField2 int
		TreeField   *Tree
	}

	out := OuterStruct{}
	actual := InnerStruct{}
	expected := InnerStruct{
		"In",
		2048,
		struct {
			EmbedField string
		}{
			EmbedField: "Embed",
		},
	}
	if err := Unmarshal(toml, &out); err != nil {
		t.Fatal(err)
	}
	if err := out.TreeField.Unmarshal(&actual); err != nil {
		t.Fatal(err)
	}

	if !reflect.DeepEqual(actual, expected) {
		t.Errorf("Bad unmarshal: expected %v, got %v", expected, actual)
	}
}

func TestMarshalNil(t *testing.T) {
	if _, err := Marshal(nil); err == nil {
		t.Errorf("Expected err from nil marshal")
	}
	if _, err := Marshal((*struct{})(nil)); err == nil {
		t.Errorf("Expected err from nil marshal")
	}
}

func TestUnmarshalNil(t *testing.T) {
	if err := Unmarshal([]byte(`whatever = "whatever"`), nil); err == nil {
		t.Errorf("Expected err from nil marshal")
	}
	if err := Unmarshal([]byte(`whatever = "whatever"`), (*struct{})(nil)); err == nil {
		t.Errorf("Expected err from nil marshal")
	}
}

var sliceTomlDemo = []byte(`str_slice = ["Howdy","Hey There"]
str_slice_ptr= ["Howdy","Hey There"]
int_slice=[1,2]
int_slice_ptr=[1,2]
[[struct_slice]]
String2="1"
[[struct_slice]]
String2="2"
[[struct_slice_ptr]]
String2="1"
[[struct_slice_ptr]]
String2="2"
`)

type sliceStruct struct {
	Slice          []string                     `  toml:"str_slice"  `
	SlicePtr       *[]string                    `  toml:"str_slice_ptr"  `
	IntSlice       []int                        `  toml:"int_slice"  `
	IntSlicePtr    *[]int                       `  toml:"int_slice_ptr"  `
	StructSlice    []basicMarshalTestSubStruct  `  toml:"struct_slice"  `
	StructSlicePtr *[]basicMarshalTestSubStruct `  toml:"struct_slice_ptr"  `
}

type arrayStruct struct {
	Slice          [4]string                     `  toml:"str_slice"  `
	SlicePtr       *[4]string                    `  toml:"str_slice_ptr"  `
	IntSlice       [4]int                        `  toml:"int_slice"  `
	IntSlicePtr    *[4]int                       `  toml:"int_slice_ptr"  `
	StructSlice    [4]basicMarshalTestSubStruct  `  toml:"struct_slice"  `
	StructSlicePtr *[4]basicMarshalTestSubStruct `  toml:"struct_slice_ptr"  `
}

type arrayTooSmallStruct struct {
	Slice       [1]string                    `  toml:"str_slice"  `
	StructSlice [1]basicMarshalTestSubStruct `  toml:"struct_slice"  `
}

func TestUnmarshalSlice(t *testing.T) {
	tree, _ := LoadBytes(sliceTomlDemo)
	tree, _ = TreeFromMap(tree.ToMap())

	var actual sliceStruct
	err := tree.Unmarshal(&actual)
	if err != nil {
		t.Error("shound not err", err)
	}
	expected := sliceStruct{
		Slice:          []string{"Howdy", "Hey There"},
		SlicePtr:       &[]string{"Howdy", "Hey There"},
		IntSlice:       []int{1, 2},
		IntSlicePtr:    &[]int{1, 2},
		StructSlice:    []basicMarshalTestSubStruct{{"1"}, {"2"}},
		StructSlicePtr: &[]basicMarshalTestSubStruct{{"1"}, {"2"}},
	}
	if !reflect.DeepEqual(actual, expected) {
		t.Errorf("Bad unmarshal: expected %v, got %v", expected, actual)
	}

}

func TestUnmarshalSliceFail(t *testing.T) {
	tree, _ := TreeFromMap(map[string]interface{}{
		"str_slice": []int{1, 2},
	})

	var actual sliceStruct
	err := tree.Unmarshal(&actual)
	if err.Error() != "(0, 0): Can't convert 1(int64) to string" {
		t.Error("expect err:(0, 0): Can't convert 1(int64) to string but got ", err)
	}
}

func TestUnmarshalSliceFail2(t *testing.T) {
	tree, _ := Load(`str_slice=[1,2]`)

	var actual sliceStruct
	err := tree.Unmarshal(&actual)
	if err.Error() != "(1, 1): Can't convert 1(int64) to string" {
		t.Error("expect err:(1, 1): Can't convert 1(int64) to string but got ", err)
	}

}

<<<<<<< HEAD
func TestMarshalMixedTypeArray(t *testing.T) {
	type InnerStruct struct {
		IntField int
		StrField string
	}

	type TestStruct struct {
		ArrayField []interface{}
	}

	expected := []byte(`ArrayField = [3.14,100,true,"hello world",{IntField = 100,StrField = "inner1"},[{IntField = 200,StrField = "inner2"},{IntField = 300,StrField = "inner3"}]]
`)

	if result, err := Marshal(TestStruct{
		ArrayField:[]interface{}{
			3.14,
			100,
			true,
			"hello world",
			InnerStruct{
				IntField:100,
				StrField:"inner1",
			},
			[]InnerStruct{
				{IntField:200,StrField:"inner2"},
				{IntField:300,StrField:"inner3"},
			},
		},
	}); err == nil {
		if !bytes.Equal(result, expected) {
			t.Errorf("Bad marshal: expected\n----\n%s\n----\ngot\n----\n%s\n----\n", expected, result)
		}
	} else {
		t.Fatal(err)
	}
}

func TestUnmarshalMixedTypeArray(t *testing.T) {
	type TestStruct struct {
		ArrayField []interface{}
	}

	toml := []byte(`ArrayField = [3.14,100,true,"hello world",{Field = "inner1"},[{Field = "inner2"},{Field = "inner3"}]]
`)

	actual := TestStruct{}
	expected := TestStruct{
		ArrayField:[]interface{}{
			3.14,
			int64(100),
			true,
			"hello world",
			map[string]interface{}{
				"Field":"inner1",
			},
			[]map[string]interface{}{
				{"Field":"inner2"},
				{"Field":"inner3"},
			},
		},
	}

	if err := Unmarshal(toml, &actual); err == nil {
		if !reflect.DeepEqual(actual, expected) {
			t.Errorf("Bad unmarshal: expected %#v, got %#v", expected, actual)
		}
	} else {
		t.Fatal(err)
=======
func TestUnmarshalArray(t *testing.T) {
	var tree *Tree
	var err error

	tree, _ = LoadBytes(sliceTomlDemo)
	var actual1 arrayStruct
	err = tree.Unmarshal(&actual1)
	if err != nil {
		t.Error("shound not err", err)
	}

	tree, _ = TreeFromMap(tree.ToMap())
	var actual2 arrayStruct
	err = tree.Unmarshal(&actual2)
	if err != nil {
		t.Error("shound not err", err)
	}

	expected := arrayStruct{
		Slice:          [4]string{"Howdy", "Hey There"},
		SlicePtr:       &[4]string{"Howdy", "Hey There"},
		IntSlice:       [4]int{1, 2},
		IntSlicePtr:    &[4]int{1, 2},
		StructSlice:    [4]basicMarshalTestSubStruct{{"1"}, {"2"}},
		StructSlicePtr: &[4]basicMarshalTestSubStruct{{"1"}, {"2"}},
	}
	if !reflect.DeepEqual(actual1, expected) {
		t.Errorf("Bad unmarshal: expected %v, got %v", expected, actual1)
	}
	if !reflect.DeepEqual(actual2, expected) {
		t.Errorf("Bad unmarshal: expected %v, got %v", expected, actual2)
	}
}

func TestUnmarshalArrayFail(t *testing.T) {
	tree, _ := TreeFromMap(map[string]interface{}{
		"str_slice": []string{"Howdy", "Hey There"},
	})

	var actual arrayTooSmallStruct
	err := tree.Unmarshal(&actual)
	if err.Error() != "(0, 0): unmarshal: TOML array length (2) exceeds destination array length (1)" {
		t.Error("expect err:(0, 0): unmarshal: TOML array length (2) exceeds destination array length (1) but got ", err)
	}
}

func TestUnmarshalArrayFail2(t *testing.T) {
	tree, _ := Load(`str_slice=["Howdy","Hey There"]`)

	var actual arrayTooSmallStruct
	err := tree.Unmarshal(&actual)
	if err.Error() != "(1, 1): unmarshal: TOML array length (2) exceeds destination array length (1)" {
		t.Error("expect err:(1, 1): unmarshal: TOML array length (2) exceeds destination array length (1) but got ", err)
	}
}

func TestUnmarshalArrayFail3(t *testing.T) {
	tree, _ := Load(`[[struct_slice]]
String2="1"
[[struct_slice]]
String2="2"`)

	var actual arrayTooSmallStruct
	err := tree.Unmarshal(&actual)
	if err.Error() != "(3, 1): unmarshal: TOML array length (2) exceeds destination array length (1)" {
		t.Error("expect err:(3, 1): unmarshal: TOML array length (2) exceeds destination array length (1) but got ", err)
	}
}

func TestDecoderStrict(t *testing.T) {
	input := `
[decoded]
  key = ""

[undecoded]
  key = ""

  [undecoded.inner]
	key = ""

  [[undecoded.array]]
	key = ""

  [[undecoded.array]]
	key = ""

`
	var doc struct {
		Decoded struct {
			Key string
		}
	}

	expected := `undecoded keys: ["undecoded.array.0.key" "undecoded.array.1.key" "undecoded.inner.key" "undecoded.key"]`

	err := NewDecoder(bytes.NewReader([]byte(input))).Strict(true).Decode(&doc)
	if err == nil {
		t.Error("expected error, got none")
	} else if err.Error() != expected {
		t.Errorf("expect err: %s, got: %s", expected, err.Error())
	}

	if err := NewDecoder(bytes.NewReader([]byte(input))).Decode(&doc); err != nil {
		t.Errorf("unexpected err: %s", err)
	}

	var m map[string]interface{}
	if err := NewDecoder(bytes.NewReader([]byte(input))).Decode(&m); err != nil {
		t.Errorf("unexpected err: %s", err)
	}
}

func TestDecoderStrictValid(t *testing.T) {
	input := `
[decoded]
  key = ""
`
	var doc struct {
		Decoded struct {
			Key string
		}
	}

	err := NewDecoder(bytes.NewReader([]byte(input))).Strict(true).Decode(&doc)
	if err != nil {
		t.Fatal("unexpected error:", err)
	}
}

type docUnmarshalTOML struct {
	Decoded struct {
		Key string
	}
}

func (d *docUnmarshalTOML) UnmarshalTOML(i interface{}) error {
	if iMap, ok := i.(map[string]interface{}); !ok {
		return fmt.Errorf("type assertion error: wants %T, have %T", map[string]interface{}{}, i)
	} else if key, ok := iMap["key"]; !ok {
		return fmt.Errorf("key '%s' not in map", "key")
	} else if keyString, ok := key.(string); !ok {
		return fmt.Errorf("type assertion error: wants %T, have %T", "", key)
	} else {
		d.Decoded.Key = keyString
	}
	return nil
}

func TestDecoderStrictCustomUnmarshal(t *testing.T) {
	input := `key = "ok"`
	var doc docUnmarshalTOML
	err := NewDecoder(bytes.NewReader([]byte(input))).Strict(true).Decode(&doc)
	if err != nil {
		t.Fatal("unexpected error:", err)
	}
	if doc.Decoded.Key != "ok" {
		t.Errorf("Bad unmarshal: expected ok, got %v", doc.Decoded.Key)
	}
}

type parent struct {
	Doc        docUnmarshalTOML
	DocPointer *docUnmarshalTOML
}

func TestCustomUnmarshal(t *testing.T) {
	input := `
[Doc]
    key = "ok1"
[DocPointer]
    key = "ok2"
`

	var d parent
	if err := Unmarshal([]byte(input), &d); err != nil {
		t.Fatalf("unexpected err: %s", err.Error())
	}
	if d.Doc.Decoded.Key != "ok1" {
		t.Errorf("Bad unmarshal: expected ok, got %v", d.Doc.Decoded.Key)
	}
	if d.DocPointer.Decoded.Key != "ok2" {
		t.Errorf("Bad unmarshal: expected ok, got %v", d.DocPointer.Decoded.Key)
	}
}

func TestCustomUnmarshalError(t *testing.T) {
	input := `
[Doc]
    key = 1
[DocPointer]
    key = "ok2"
`

	expected := "(2, 1): unmarshal toml: type assertion error: wants string, have int64"

	var d parent
	err := Unmarshal([]byte(input), &d)
	if err == nil {
		t.Error("expected error, got none")
	} else if err.Error() != expected {
		t.Errorf("expect err: %s, got: %s", expected, err.Error())
	}
}

type intWrapper struct {
	Value int
}

func (w *intWrapper) UnmarshalText(text []byte) error {
	var err error
	if w.Value, err = strconv.Atoi(string(text)); err == nil {
		return nil
	}
	if b, err := strconv.ParseBool(string(text)); err == nil {
		if b {
			w.Value = 1
		}
		return nil
	}
	if f, err := strconv.ParseFloat(string(text), 32); err == nil {
		w.Value = int(f)
		return nil
	}
	return fmt.Errorf("unsupported: %s", text)
}

func TestTextUnmarshal(t *testing.T) {
	var doc struct {
		UnixTime intWrapper
		Version  *intWrapper

		Bool  intWrapper
		Int   intWrapper
		Float intWrapper
	}

	input := `
UnixTime = "12"
Version = "42"
Bool = true
Int = 21
Float = 2.0
`

	if err := Unmarshal([]byte(input), &doc); err != nil {
		t.Fatalf("unexpected err: %s", err.Error())
	}
	if doc.UnixTime.Value != 12 {
		t.Fatalf("expected UnixTime: 12 got: %d", doc.UnixTime.Value)
	}
	if doc.Version.Value != 42 {
		t.Fatalf("expected Version: 42 got: %d", doc.Version.Value)
	}
	if doc.Bool.Value != 1 {
		t.Fatalf("expected Bool: 1 got: %d", doc.Bool.Value)
	}
	if doc.Int.Value != 21 {
		t.Fatalf("expected Int: 21 got: %d", doc.Int.Value)
	}
	if doc.Float.Value != 2 {
		t.Fatalf("expected Float: 2 got: %d", doc.Float.Value)
	}
}

func TestTextUnmarshalError(t *testing.T) {
	var doc struct {
		Failer intWrapper
	}

	input := `Failer = "hello"`
	if err := Unmarshal([]byte(input), &doc); err == nil {
		t.Fatalf("expected err, got none")
>>>>>>> 9ccd9bbc
	}
}<|MERGE_RESOLUTION|>--- conflicted
+++ resolved
@@ -3358,7 +3358,6 @@
 
 }
 
-<<<<<<< HEAD
 func TestMarshalMixedTypeArray(t *testing.T) {
 	type InnerStruct struct {
 		IntField int
@@ -3427,7 +3426,9 @@
 		}
 	} else {
 		t.Fatal(err)
-=======
+	}
+}
+
 func TestUnmarshalArray(t *testing.T) {
 	var tree *Tree
 	var err error
@@ -3700,6 +3701,5 @@
 	input := `Failer = "hello"`
 	if err := Unmarshal([]byte(input), &doc); err == nil {
 		t.Fatalf("expected err, got none")
->>>>>>> 9ccd9bbc
 	}
 }