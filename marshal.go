package toml

import (
	"bytes"
	"errors"
	"fmt"
	"io"
	"reflect"
	"strconv"
	"strings"
	"time"
)

const (
	tagFieldName    = "toml"
	tagFieldComment = "comment"
	tagCommented    = "commented"
	tagMultiline    = "multiline"
	tagDefault      = "default"
)

type tomlOpts struct {
	name         string
	comment      string
	commented    bool
	multiline    bool
	include      bool
	omitempty    bool
	defaultValue string
}

type encOpts struct {
	quoteMapKeys            bool
	arraysOneElementPerLine bool
}

var encOptsDefaults = encOpts{
	quoteMapKeys: false,
}

type annotation struct {
	tag          string
	comment      string
	commented    string
	multiline    string
	defaultValue string
}

var annotationDefault = annotation{
	tag:          tagFieldName,
	comment:      tagFieldComment,
	commented:    tagCommented,
	multiline:    tagMultiline,
	defaultValue: tagDefault,
}

type marshalOrder int

<<<<<<< HEAD
const (
	OrderAlphabetical marshalOrder = iota + 1
=======
// Orders the Encoder can write the fields to the output stream.
const (
	// Sort fields alphabetically.
	OrderAlphabetical marshalOrder = iota + 1
	// Preserve the order the fields are encountered. For example, the order of fields in
	// a struct.
>>>>>>> d95bfe02
	OrderPreserve
)

var timeType = reflect.TypeOf(time.Time{})
var marshalerType = reflect.TypeOf(new(Marshaler)).Elem()

// Check if the given marshal type maps to a Tree primitive
func isPrimitive(mtype reflect.Type) bool {
	switch mtype.Kind() {
	case reflect.Ptr:
		return isPrimitive(mtype.Elem())
	case reflect.Bool:
		return true
	case reflect.Int, reflect.Int8, reflect.Int16, reflect.Int32, reflect.Int64:
		return true
	case reflect.Uint, reflect.Uint8, reflect.Uint16, reflect.Uint32, reflect.Uint64:
		return true
	case reflect.Float32, reflect.Float64:
		return true
	case reflect.String:
		return true
	case reflect.Struct:
		return mtype == timeType || isCustomMarshaler(mtype)
	default:
		return false
	}
}

// Check if the given marshal type maps to a Tree slice
func isTreeSlice(mtype reflect.Type) bool {
	switch mtype.Kind() {
	case reflect.Slice:
		return !isOtherSlice(mtype)
	default:
		return false
	}
}

// Check if the given marshal type maps to a non-Tree slice
func isOtherSlice(mtype reflect.Type) bool {
	switch mtype.Kind() {
	case reflect.Ptr:
		return isOtherSlice(mtype.Elem())
	case reflect.Slice:
		return isPrimitive(mtype.Elem()) || isOtherSlice(mtype.Elem())
	default:
		return false
	}
}

// Check if the given marshal type maps to a Tree
func isTree(mtype reflect.Type) bool {
	switch mtype.Kind() {
	case reflect.Map:
		return true
	case reflect.Struct:
		return !isPrimitive(mtype)
	default:
		return false
	}
}

func isCustomMarshaler(mtype reflect.Type) bool {
	return mtype.Implements(marshalerType)
}

func callCustomMarshaler(mval reflect.Value) ([]byte, error) {
	return mval.Interface().(Marshaler).MarshalTOML()
}

// Marshaler is the interface implemented by types that
// can marshal themselves into valid TOML.
type Marshaler interface {
	MarshalTOML() ([]byte, error)
}

/*
Marshal returns the TOML encoding of v.  Behavior is similar to the Go json
encoder, except that there is no concept of a Marshaler interface or MarshalTOML
function for sub-structs, and currently only definite types can be marshaled
(i.e. no `interface{}`).

The following struct annotations are supported:

  toml:"Field"      Overrides the field's name to output.
  omitempty         When set, empty values and groups are not emitted.
  comment:"comment" Emits a # comment on the same line. This supports new lines.
  commented:"true"  Emits the value as commented.

Note that pointers are automatically assigned the "omitempty" option, as TOML
explicitly does not handle null values (saying instead the label should be
dropped).

Tree structural types and corresponding marshal types:

  *Tree                            (*)struct, (*)map[string]interface{}
  []*Tree                          (*)[](*)struct, (*)[](*)map[string]interface{}
  []interface{} (as interface{})   (*)[]primitive, (*)[]([]interface{})
  interface{}                      (*)primitive

Tree primitive types and corresponding marshal types:

  uint64     uint, uint8-uint64, pointers to same
  int64      int, int8-uint64, pointers to same
  float64    float32, float64, pointers to same
  string     string, pointers to same
  bool       bool, pointers to same
  time.Time  time.Time{}, pointers to same

For additional flexibility, use the Encoder API.
*/
func Marshal(v interface{}) ([]byte, error) {
	return MarshalOrdered(v, OrderAlphabetical)
}

// MarshalOrdered is same as Marshal with enforced order.
func MarshalOrdered(v interface{}, ord marshalOrder) ([]byte, error) {
	ne := NewEncoder(nil)
	ne.order = ord
	return ne.marshal(v)
}

// Encoder writes TOML values to an output stream.
type Encoder struct {
	w io.Writer
	encOpts
	annotation
	line  int
	col   int
	order marshalOrder
}

// NewEncoder returns a new encoder that writes to w.
func NewEncoder(w io.Writer) *Encoder {
	return &Encoder{
		w:          w,
		encOpts:    encOptsDefaults,
		annotation: annotationDefault,
		line:       0,
		col:        1,
		order:      OrderAlphabetical,
	}
}

// Encode writes the TOML encoding of v to the stream.
//
// See the documentation for Marshal for details.
func (e *Encoder) Encode(v interface{}) error {
	b, err := e.marshal(v)
	if err != nil {
		return err
	}
	if _, err := e.w.Write(b); err != nil {
		return err
	}
	return nil
}

// QuoteMapKeys sets up the encoder to encode
// maps with string type keys with quoted TOML keys.
//
// This relieves the character limitations on map keys.
func (e *Encoder) QuoteMapKeys(v bool) *Encoder {
	e.quoteMapKeys = v
	return e
}

// ArraysWithOneElementPerLine sets up the encoder to encode arrays
// with more than one element on multiple lines instead of one.
//
// For example:
//
//   A = [1,2,3]
//
// Becomes
//
//   A = [
//     1,
//     2,
//     3,
//   ]
func (e *Encoder) ArraysWithOneElementPerLine(v bool) *Encoder {
	e.arraysOneElementPerLine = v
	return e
}

// Order allows to change in which order fields will be written to the output stream.
func (e *Encoder) Order(ord marshalOrder) *Encoder {
	e.order = ord
	return e
}

// SetTagName allows changing default tag "toml"
func (e *Encoder) SetTagName(v string) *Encoder {
	e.tag = v
	return e
}

// SetTagComment allows changing default tag "comment"
func (e *Encoder) SetTagComment(v string) *Encoder {
	e.comment = v
	return e
}

// SetTagCommented allows changing default tag "commented"
func (e *Encoder) SetTagCommented(v string) *Encoder {
	e.commented = v
	return e
}

// SetTagMultiline allows changing default tag "multiline"
func (e *Encoder) SetTagMultiline(v string) *Encoder {
	e.multiline = v
	return e
}

func (e *Encoder) marshal(v interface{}) ([]byte, error) {
	mtype := reflect.TypeOf(v)

	switch mtype.Kind() {
	case reflect.Struct, reflect.Map:
	case reflect.Ptr:
		if mtype.Elem().Kind() != reflect.Struct {
			return []byte{}, errors.New("Only pointer to struct can be marshaled to TOML")
		}
	default:
		return []byte{}, errors.New("Only a struct or map can be marshaled to TOML")
	}

	sval := reflect.ValueOf(v)
	if isCustomMarshaler(mtype) {
		return callCustomMarshaler(sval)
	}
	t, err := e.valueToTree(mtype, sval)
	if err != nil {
		return []byte{}, err
	}

	var buf bytes.Buffer
	_, err = t.writeToOrdered(&buf, "", "", 0, e.arraysOneElementPerLine, e.order)

	return buf.Bytes(), err
}

// Create next tree with a position based on Encoder.line
func (e *Encoder) nextTree() *Tree {
	return newTreeWithPosition(Position{Line: e.line, Col: 1})
}

// Convert given marshal struct or map value to toml tree
func (e *Encoder) valueToTree(mtype reflect.Type, mval reflect.Value) (*Tree, error) {
	if mtype.Kind() == reflect.Ptr {
		return e.valueToTree(mtype.Elem(), mval.Elem())
	}
	tval := e.nextTree()
	switch mtype.Kind() {
	case reflect.Struct:
		for i := 0; i < mtype.NumField(); i++ {
			mtypef, mvalf := mtype.Field(i), mval.Field(i)
			opts := tomlOptions(mtypef, e.annotation)
			if opts.include && (!opts.omitempty || !isZero(mvalf)) {
				val, err := e.valueToToml(mtypef.Type, mvalf)
				if err != nil {
					return nil, err
				}

				tval.SetWithOptions(opts.name, SetOptions{
					Comment:   opts.comment,
					Commented: opts.commented,
					Multiline: opts.multiline,
				}, val)
			}
		}
	case reflect.Map:
		for _, key := range mval.MapKeys() {
			mvalf := mval.MapIndex(key)
			val, err := e.valueToToml(mtype.Elem(), mvalf)
			if err != nil {
				return nil, err
			}
			if e.quoteMapKeys {
				keyStr, err := tomlValueStringRepresentation(key.String(), "", e.arraysOneElementPerLine)
				if err != nil {
					return nil, err
				}
				tval.SetPath([]string{keyStr}, val)
			} else {
				tval.Set(key.String(), val)
			}
		}
	}
	return tval, nil
}

// Convert given marshal slice to slice of Toml trees
func (e *Encoder) valueToTreeSlice(mtype reflect.Type, mval reflect.Value) ([]*Tree, error) {
	tval := make([]*Tree, mval.Len(), mval.Len())
	for i := 0; i < mval.Len(); i++ {
		val, err := e.valueToTree(mtype.Elem(), mval.Index(i))
		if err != nil {
			return nil, err
		}
		tval[i] = val
	}
	return tval, nil
}

// Convert given marshal slice to slice of toml values
func (e *Encoder) valueToOtherSlice(mtype reflect.Type, mval reflect.Value) (interface{}, error) {
	tval := make([]interface{}, mval.Len(), mval.Len())
	for i := 0; i < mval.Len(); i++ {
		val, err := e.valueToToml(mtype.Elem(), mval.Index(i))
		if err != nil {
			return nil, err
		}
		tval[i] = val
	}
	return tval, nil
}

// Convert given marshal value to toml value
func (e *Encoder) valueToToml(mtype reflect.Type, mval reflect.Value) (interface{}, error) {
	e.line++
	if mtype.Kind() == reflect.Ptr {
		return e.valueToToml(mtype.Elem(), mval.Elem())
	}
	switch {
	case isCustomMarshaler(mtype):
		return callCustomMarshaler(mval)
	case isTree(mtype):
		return e.valueToTree(mtype, mval)
	case isTreeSlice(mtype):
		return e.valueToTreeSlice(mtype, mval)
	case isOtherSlice(mtype):
		return e.valueToOtherSlice(mtype, mval)
	default:
		switch mtype.Kind() {
		case reflect.Bool:
			return mval.Bool(), nil
		case reflect.Int, reflect.Int8, reflect.Int16, reflect.Int32, reflect.Int64:
			if mtype.Kind() == reflect.Int64 && mtype == reflect.TypeOf(time.Duration(1)) {
				return fmt.Sprint(mval), nil
			}
			return mval.Int(), nil
		case reflect.Uint, reflect.Uint8, reflect.Uint16, reflect.Uint32, reflect.Uint64:
			return mval.Uint(), nil
		case reflect.Float32, reflect.Float64:
			return mval.Float(), nil
		case reflect.String:
			return mval.String(), nil
		case reflect.Struct:
			return mval.Interface().(time.Time), nil
		default:
			return nil, fmt.Errorf("Marshal can't handle %v(%v)", mtype, mtype.Kind())
		}
	}
}

// Unmarshal attempts to unmarshal the Tree into a Go struct pointed by v.
// Neither Unmarshaler interfaces nor UnmarshalTOML functions are supported for
// sub-structs, and only definite types can be unmarshaled.
func (t *Tree) Unmarshal(v interface{}) error {
	d := Decoder{tval: t, tagName: tagFieldName}
	return d.unmarshal(v)
}

// Marshal returns the TOML encoding of Tree.
// See Marshal() documentation for types mapping table.
func (t *Tree) Marshal() ([]byte, error) {
	var buf bytes.Buffer
	err := NewEncoder(&buf).Encode(t)
	return buf.Bytes(), err
}

// Unmarshal parses the TOML-encoded data and stores the result in the value
// pointed to by v. Behavior is similar to the Go json encoder, except that there
// is no concept of an Unmarshaler interface or UnmarshalTOML function for
// sub-structs, and currently only definite types can be unmarshaled to (i.e. no
// `interface{}`).
//
// The following struct annotations are supported:
//
//   toml:"Field" Overrides the field's name to map to.
//   default:"foo" Provides a default value.
//
// For default values, only fields of the following types are supported:
//   * string
//   * bool
//   * int
//   * int64
//   * float64
//
// See Marshal() documentation for types mapping table.
func Unmarshal(data []byte, v interface{}) error {
	t, err := LoadReader(bytes.NewReader(data))
	if err != nil {
		return err
	}
	return t.Unmarshal(v)
}

// Decoder reads and decodes TOML values from an input stream.
type Decoder struct {
	r    io.Reader
	tval *Tree
	encOpts
	tagName string
}

// NewDecoder returns a new decoder that reads from r.
func NewDecoder(r io.Reader) *Decoder {
	return &Decoder{
		r:       r,
		encOpts: encOptsDefaults,
		tagName: tagFieldName,
	}
}

// Decode reads a TOML-encoded value from it's input
// and unmarshals it in the value pointed at by v.
//
// See the documentation for Marshal for details.
func (d *Decoder) Decode(v interface{}) error {
	var err error
	d.tval, err = LoadReader(d.r)
	if err != nil {
		return err
	}
	return d.unmarshal(v)
}

// SetTagName allows changing default tag "toml"
func (d *Decoder) SetTagName(v string) *Decoder {
	d.tagName = v
	return d
}

func (d *Decoder) unmarshal(v interface{}) error {
	mtype := reflect.TypeOf(v)
	if mtype.Kind() != reflect.Ptr || mtype.Elem().Kind() != reflect.Struct {
		return errors.New("Only a pointer to struct can be unmarshaled from TOML")
	}

	sval, err := d.valueFromTree(mtype.Elem(), d.tval)
	if err != nil {
		return err
	}
	reflect.ValueOf(v).Elem().Set(sval)
	return nil
}

// Convert toml tree to marshal struct or map, using marshal type
func (d *Decoder) valueFromTree(mtype reflect.Type, tval *Tree) (reflect.Value, error) {
	if mtype.Kind() == reflect.Ptr {
		return d.unwrapPointer(mtype, tval)
	}
	var mval reflect.Value
	switch mtype.Kind() {
	case reflect.Struct:
		mval = reflect.New(mtype).Elem()
		for i := 0; i < mtype.NumField(); i++ {
			mtypef := mtype.Field(i)
			an := annotation{tag: d.tagName}
			opts := tomlOptions(mtypef, an)
			if opts.include {
				baseKey := opts.name
				keysToTry := []string{
					baseKey,
					strings.ToLower(baseKey),
					strings.ToTitle(baseKey),
					strings.ToLower(string(baseKey[0])) + baseKey[1:],
				}

				found := false
				for _, key := range keysToTry {
					exists := tval.Has(key)
					if !exists {
						continue
					}
					val := tval.Get(key)
					mvalf, err := d.valueFromToml(mtypef.Type, val)
					if err != nil {
						return mval, formatError(err, tval.GetPosition(key))
					}
					mval.Field(i).Set(mvalf)
					found = true
					break
				}

				if !found && opts.defaultValue != "" {
					mvalf := mval.Field(i)
					var val interface{} = nil
					var err error = nil
					switch mvalf.Kind() {
					case reflect.Bool:
						val, err = strconv.ParseBool(opts.defaultValue)
						if err != nil {
							return mval.Field(i), err
						}
					case reflect.Int:
						val, err = strconv.Atoi(opts.defaultValue)
						if err != nil {
							return mval.Field(i), err
						}
					case reflect.String:
						val = opts.defaultValue
					case reflect.Int64:
						val, err = strconv.ParseInt(opts.defaultValue, 10, 64)
						if err != nil {
							return mval.Field(i), err
						}
					case reflect.Float64:
						val, err = strconv.ParseFloat(opts.defaultValue, 64)
						if err != nil {
							return mval.Field(i), err
						}
					default:
						return mval.Field(i), fmt.Errorf("unsuported field type for default option")
					}
					mval.Field(i).Set(reflect.ValueOf(val))
				}
			}
		}
	case reflect.Map:
		mval = reflect.MakeMap(mtype)
		for _, key := range tval.Keys() {
			// TODO: path splits key
			val := tval.GetPath([]string{key})
			mvalf, err := d.valueFromToml(mtype.Elem(), val)
			if err != nil {
				return mval, formatError(err, tval.GetPosition(key))
			}
			mval.SetMapIndex(reflect.ValueOf(key), mvalf)
		}
	}
	return mval, nil
}

// Convert toml value to marshal struct/map slice, using marshal type
func (d *Decoder) valueFromTreeSlice(mtype reflect.Type, tval []*Tree) (reflect.Value, error) {
	mval := reflect.MakeSlice(mtype, len(tval), len(tval))
	for i := 0; i < len(tval); i++ {
		val, err := d.valueFromTree(mtype.Elem(), tval[i])
		if err != nil {
			return mval, err
		}
		mval.Index(i).Set(val)
	}
	return mval, nil
}

// Convert toml value to marshal primitive slice, using marshal type
func (d *Decoder) valueFromOtherSlice(mtype reflect.Type, tval []interface{}) (reflect.Value, error) {
	mval := reflect.MakeSlice(mtype, len(tval), len(tval))
	for i := 0; i < len(tval); i++ {
		val, err := d.valueFromToml(mtype.Elem(), tval[i])
		if err != nil {
			return mval, err
		}
		mval.Index(i).Set(val)
	}
	return mval, nil
}

// Convert toml value to marshal value, using marshal type
func (d *Decoder) valueFromToml(mtype reflect.Type, tval interface{}) (reflect.Value, error) {
	if mtype.Kind() == reflect.Ptr {
		return d.unwrapPointer(mtype, tval)
	}

	switch t := tval.(type) {
	case *Tree:
		if isTree(mtype) {
			return d.valueFromTree(mtype, t)
		}
		return reflect.ValueOf(nil), fmt.Errorf("Can't convert %v(%T) to a tree", tval, tval)
	case []*Tree:
		if isTreeSlice(mtype) {
			return d.valueFromTreeSlice(mtype, t)
		}
		return reflect.ValueOf(nil), fmt.Errorf("Can't convert %v(%T) to trees", tval, tval)
	case []interface{}:
		if isOtherSlice(mtype) {
			return d.valueFromOtherSlice(mtype, t)
		}
		return reflect.ValueOf(nil), fmt.Errorf("Can't convert %v(%T) to a slice", tval, tval)
	default:
		switch mtype.Kind() {
		case reflect.Bool, reflect.Struct:
			val := reflect.ValueOf(tval)
			// if this passes for when mtype is reflect.Struct, tval is a time.Time
			if !val.Type().ConvertibleTo(mtype) {
				return reflect.ValueOf(nil), fmt.Errorf("Can't convert %v(%T) to %v", tval, tval, mtype.String())
			}

			return val.Convert(mtype), nil
		case reflect.String:
			val := reflect.ValueOf(tval)
			// stupidly, int64 is convertible to string. So special case this.
			if !val.Type().ConvertibleTo(mtype) || val.Kind() == reflect.Int64 {
				return reflect.ValueOf(nil), fmt.Errorf("Can't convert %v(%T) to %v", tval, tval, mtype.String())
			}

			return val.Convert(mtype), nil
		case reflect.Int, reflect.Int8, reflect.Int16, reflect.Int32, reflect.Int64:
			val := reflect.ValueOf(tval)
			if mtype.Kind() == reflect.Int64 && mtype == reflect.TypeOf(time.Duration(1)) && val.Kind() == reflect.String {
				d, err := time.ParseDuration(val.String())
				if err != nil {
					return reflect.ValueOf(nil), fmt.Errorf("Can't convert %v(%T) to %v. %s", tval, tval, mtype.String(), err)
				}
				return reflect.ValueOf(d), nil
			}
			if !val.Type().ConvertibleTo(mtype) {
				return reflect.ValueOf(nil), fmt.Errorf("Can't convert %v(%T) to %v", tval, tval, mtype.String())
			}
			if reflect.Indirect(reflect.New(mtype)).OverflowInt(val.Convert(mtype).Int()) {
				return reflect.ValueOf(nil), fmt.Errorf("%v(%T) would overflow %v", tval, tval, mtype.String())
			}

			return val.Convert(mtype), nil
		case reflect.Uint, reflect.Uint8, reflect.Uint16, reflect.Uint32, reflect.Uint64, reflect.Uintptr:
			val := reflect.ValueOf(tval)
			if !val.Type().ConvertibleTo(mtype) {
				return reflect.ValueOf(nil), fmt.Errorf("Can't convert %v(%T) to %v", tval, tval, mtype.String())
			}

			if val.Convert(reflect.TypeOf(int(1))).Int() < 0 {
				return reflect.ValueOf(nil), fmt.Errorf("%v(%T) is negative so does not fit in %v", tval, tval, mtype.String())
			}
			if reflect.Indirect(reflect.New(mtype)).OverflowUint(uint64(val.Convert(mtype).Uint())) {
				return reflect.ValueOf(nil), fmt.Errorf("%v(%T) would overflow %v", tval, tval, mtype.String())
			}

			return val.Convert(mtype), nil
		case reflect.Float32, reflect.Float64:
			val := reflect.ValueOf(tval)
			if !val.Type().ConvertibleTo(mtype) {
				return reflect.ValueOf(nil), fmt.Errorf("Can't convert %v(%T) to %v", tval, tval, mtype.String())
			}
			if reflect.Indirect(reflect.New(mtype)).OverflowFloat(val.Convert(mtype).Float()) {
				return reflect.ValueOf(nil), fmt.Errorf("%v(%T) would overflow %v", tval, tval, mtype.String())
			}

			return val.Convert(mtype), nil
		default:
			return reflect.ValueOf(nil), fmt.Errorf("Can't convert %v(%T) to %v(%v)", tval, tval, mtype, mtype.Kind())
		}
	}
}

func (d *Decoder) unwrapPointer(mtype reflect.Type, tval interface{}) (reflect.Value, error) {
	val, err := d.valueFromToml(mtype.Elem(), tval)
	if err != nil {
		return reflect.ValueOf(nil), err
	}
	mval := reflect.New(mtype.Elem())
	mval.Elem().Set(val)
	return mval, nil
}

func tomlOptions(vf reflect.StructField, an annotation) tomlOpts {
	tag := vf.Tag.Get(an.tag)
	parse := strings.Split(tag, ",")
	var comment string
	if c := vf.Tag.Get(an.comment); c != "" {
		comment = c
	}
	commented, _ := strconv.ParseBool(vf.Tag.Get(an.commented))
	multiline, _ := strconv.ParseBool(vf.Tag.Get(an.multiline))
	defaultValue := vf.Tag.Get(tagDefault)
	result := tomlOpts{
		name:         vf.Name,
		comment:      comment,
		commented:    commented,
		multiline:    multiline,
		include:      true,
		omitempty:    false,
		defaultValue: defaultValue,
	}
	if parse[0] != "" {
		if parse[0] == "-" && len(parse) == 1 {
			result.include = false
		} else {
			result.name = strings.Trim(parse[0], " ")
		}
	}
	if vf.PkgPath != "" {
		result.include = false
	}
	if len(parse) > 1 && strings.Trim(parse[1], " ") == "omitempty" {
		result.omitempty = true
	}
	if vf.Type.Kind() == reflect.Ptr {
		result.omitempty = true
	}
	return result
}

func isZero(val reflect.Value) bool {
	switch val.Type().Kind() {
	case reflect.Map:
		fallthrough
	case reflect.Array:
		fallthrough
	case reflect.Slice:
		return val.Len() == 0
	default:
		return reflect.DeepEqual(val.Interface(), reflect.Zero(val.Type()).Interface())
	}
}

func formatError(err error, pos Position) error {
	if err.Error()[0] == '(' { // Error already contains position information
		return err
	}
	return fmt.Errorf("%s: %s", pos, err)
}<|MERGE_RESOLUTION|>--- conflicted
+++ resolved
@@ -56,17 +56,12 @@
 
 type marshalOrder int
 
-<<<<<<< HEAD
-const (
-	OrderAlphabetical marshalOrder = iota + 1
-=======
 // Orders the Encoder can write the fields to the output stream.
 const (
 	// Sort fields alphabetically.
 	OrderAlphabetical marshalOrder = iota + 1
 	// Preserve the order the fields are encountered. For example, the order of fields in
 	// a struct.
->>>>>>> d95bfe02
 	OrderPreserve
 )
 
