package toml

import (
	"bytes"
	"fmt"
	"io"
	"math"
	"reflect"
	"sort"
	"strconv"
	"strings"
	"time"
)

type valueComplexity int

const (
	valueSimple valueComplexity = iota + 1
	valueComplex
)

type sortNode struct {
	key        string
	complexity valueComplexity
<<<<<<< HEAD
	sortOrder  int
=======
>>>>>>> d95bfe02
}

// Encodes a string to a TOML-compliant multi-line string value
// This function is a clone of the existing encodeTomlString function, except that whitespace characters
// are preserved. Quotation marks and backslashes are also not escaped.
func encodeMultilineTomlString(value string) string {
	var b bytes.Buffer

	for _, rr := range value {
		switch rr {
		case '\b':
			b.WriteString(`\b`)
		case '\t':
			b.WriteString("\t")
		case '\n':
			b.WriteString("\n")
		case '\f':
			b.WriteString(`\f`)
		case '\r':
			b.WriteString("\r")
		case '"':
			b.WriteString(`"`)
		case '\\':
			b.WriteString(`\`)
		default:
			intRr := uint16(rr)
			if intRr < 0x001F {
				b.WriteString(fmt.Sprintf("\\u%0.4X", intRr))
			} else {
				b.WriteRune(rr)
			}
		}
	}
	return b.String()
}

// Encodes a string to a TOML-compliant string value
func encodeTomlString(value string) string {
	var b bytes.Buffer

	for _, rr := range value {
		switch rr {
		case '\b':
			b.WriteString(`\b`)
		case '\t':
			b.WriteString(`\t`)
		case '\n':
			b.WriteString(`\n`)
		case '\f':
			b.WriteString(`\f`)
		case '\r':
			b.WriteString(`\r`)
		case '"':
			b.WriteString(`\"`)
		case '\\':
			b.WriteString(`\\`)
		default:
			intRr := uint16(rr)
			if intRr < 0x001F {
				b.WriteString(fmt.Sprintf("\\u%0.4X", intRr))
			} else {
				b.WriteRune(rr)
			}
		}
	}
	return b.String()
}

func tomlValueStringRepresentation(v interface{}, indent string, arraysOneElementPerLine bool) (string, error) {
	// this interface check is added to dereference the change made in the writeTo function.
	// That change was made to allow this function to see formatting options.
	tv, ok := v.(*tomlValue)
	if ok {
		v = tv.value
	} else {
		tv = &tomlValue{}
	}

	switch value := v.(type) {
	case uint64:
		return strconv.FormatUint(value, 10), nil
	case int64:
		return strconv.FormatInt(value, 10), nil
	case float64:
		// Ensure a round float does contain a decimal point. Otherwise feeding
		// the output back to the parser would convert to an integer.
		if math.Trunc(value) == value {
			return strings.ToLower(strconv.FormatFloat(value, 'f', 1, 32)), nil
		}
		return strings.ToLower(strconv.FormatFloat(value, 'f', -1, 32)), nil
	case string:
		if tv.multiline {
			return "\"\"\"\n" + encodeMultilineTomlString(value) + "\"\"\"", nil
		}
		return "\"" + encodeTomlString(value) + "\"", nil
	case []byte:
		b, _ := v.([]byte)
		return tomlValueStringRepresentation(string(b), indent, arraysOneElementPerLine)
	case bool:
		if value {
			return "true", nil
		}
		return "false", nil
	case time.Time:
		return value.Format(time.RFC3339), nil
	case nil:
		return "", nil
	}

	rv := reflect.ValueOf(v)

	if rv.Kind() == reflect.Slice {
		var values []string
		for i := 0; i < rv.Len(); i++ {
			item := rv.Index(i).Interface()
			itemRepr, err := tomlValueStringRepresentation(item, indent, arraysOneElementPerLine)
			if err != nil {
				return "", err
			}
			values = append(values, itemRepr)
		}
		if arraysOneElementPerLine && len(values) > 1 {
			stringBuffer := bytes.Buffer{}
			valueIndent := indent + `  ` // TODO: move that to a shared encoder state

			stringBuffer.WriteString("[\n")

			for _, value := range values {
				stringBuffer.WriteString(valueIndent)
				stringBuffer.WriteString(value)
				stringBuffer.WriteString(`,`)
				stringBuffer.WriteString("\n")
			}

			stringBuffer.WriteString(indent + "]")

			return stringBuffer.String(), nil
		}
		return "[" + strings.Join(values, ",") + "]", nil
	}
	return "", fmt.Errorf("unsupported value type %T: %v", v, v)
}

func getTreeArrayLine(trees []*Tree) (line int) {
	// get lowest line number that is not 0
	for _, tv := range trees {
		if tv.position.Line < line || line == 0 {
			line = tv.position.Line
		}
	}
	return
}

func sortByLines(t *Tree) (vals []sortNode) {
	var (
		line  int
		lines []int
		tv    *Tree
		tom   *tomlValue
		node  sortNode
	)
	vals = make([]sortNode, 0)
	m := make(map[int]sortNode)

	for k := range t.values {
		v := t.values[k]
		switch v.(type) {
		case *Tree:
			tv = v.(*Tree)
			line = tv.position.Line
<<<<<<< HEAD
			node = sortNode{key: k, sortOrder: line, complexity: valueComplex}
		case []*Tree:
			line = getTreeArrayLine(v.([]*Tree))
			node = sortNode{key: k, sortOrder: line, complexity: valueComplex}
		default:
			tom = v.(*tomlValue)
			line = tom.position.Line
			node = sortNode{key: k, sortOrder: line, complexity: valueSimple}
=======
			node = sortNode{key: k, complexity: valueComplex}
		case []*Tree:
			line = getTreeArrayLine(v.([]*Tree))
			node = sortNode{key: k, complexity: valueComplex}
		default:
			tom = v.(*tomlValue)
			line = tom.position.Line
			node = sortNode{key: k, complexity: valueSimple}
>>>>>>> d95bfe02
		}
		lines = append(lines, line)
		vals = append(vals, node)
		m[line] = node
	}
	sort.Ints(lines)

	for i, line := range lines {
		vals[i] = m[line]
	}

	return vals
}

func sortAlphabetical(t *Tree) (vals []sortNode) {
	var (
		node     sortNode
		simpVals []string
		compVals []string
	)
	vals = make([]sortNode, 0)
	m := make(map[string]sortNode)

	for k := range t.values {
		v := t.values[k]
		switch v.(type) {
		case *Tree, []*Tree:
			node = sortNode{key: k, complexity: valueComplex}
			compVals = append(compVals, node.key)
		default:
			node = sortNode{key: k, complexity: valueSimple}
			simpVals = append(simpVals, node.key)
		}
		vals = append(vals, node)
		m[node.key] = node
	}

	// Simples first to match previous implementation
	sort.Strings(simpVals)
	i := 0
	for _, key := range simpVals {
		vals[i] = m[key]
		i++
	}

	sort.Strings(compVals)
	for _, key := range compVals {
		vals[i] = m[key]
		i++
	}

	return vals
}

func (t *Tree) writeTo(w io.Writer, indent, keyspace string, bytesCount int64, arraysOneElementPerLine bool) (int64, error) {
	return t.writeToOrdered(w, indent, keyspace, bytesCount, arraysOneElementPerLine, OrderAlphabetical)
}

func (t *Tree) writeToOrdered(w io.Writer, indent, keyspace string, bytesCount int64, arraysOneElementPerLine bool, ord marshalOrder) (int64, error) {
	orderedVals := make([]sortNode, 0)

	switch ord {
	case OrderPreserve:
		orderedVals = sortByLines(t)
	default:
		orderedVals = sortAlphabetical(t)
	}

	for _, node := range orderedVals {
		switch node.complexity {
		case valueComplex:
			k := node.key
			v := t.values[k]

			combinedKey := k
			if keyspace != "" {
				combinedKey = keyspace + "." + combinedKey
			}
			var commented string
			if t.commented {
				commented = "# "
			}

			switch node := v.(type) {
			// node has to be of those two types given how keys are sorted above
			case *Tree:
				tv, ok := t.values[k].(*Tree)
				if !ok {
					return bytesCount, fmt.Errorf("invalid value type at %s: %T", k, t.values[k])
				}
				if tv.comment != "" {
					comment := strings.Replace(tv.comment, "\n", "\n"+indent+"#", -1)
					start := "# "
					if strings.HasPrefix(comment, "#") {
						start = ""
					}
					writtenBytesCountComment, errc := writeStrings(w, "\n", indent, start, comment)
					bytesCount += int64(writtenBytesCountComment)
					if errc != nil {
						return bytesCount, errc
					}
				}
				writtenBytesCount, err := writeStrings(w, "\n", indent, commented, "[", combinedKey, "]\n")
				bytesCount += int64(writtenBytesCount)
				if err != nil {
					return bytesCount, err
				}
				bytesCount, err = node.writeToOrdered(w, indent+"  ", combinedKey, bytesCount, arraysOneElementPerLine, ord)
				if err != nil {
					return bytesCount, err
				}
			case []*Tree:
				for _, subTree := range node {
					writtenBytesCount, err := writeStrings(w, "\n", indent, commented, "[[", combinedKey, "]]\n")
					bytesCount += int64(writtenBytesCount)
					if err != nil {
						return bytesCount, err
					}

					bytesCount, err = subTree.writeToOrdered(w, indent+"  ", combinedKey, bytesCount, arraysOneElementPerLine, ord)
					if err != nil {
						return bytesCount, err
					}
				}
			}
		default: // Simple
			k := node.key
			v, ok := t.values[k].(*tomlValue)
			if !ok {
				return bytesCount, fmt.Errorf("invalid value type at %s: %T", k, t.values[k])
			}

			repr, err := tomlValueStringRepresentation(v, indent, arraysOneElementPerLine)
			if err != nil {
				return bytesCount, err
			}

			if v.comment != "" {
				comment := strings.Replace(v.comment, "\n", "\n"+indent+"#", -1)
				start := "# "
				if strings.HasPrefix(comment, "#") {
					start = ""
				}
				writtenBytesCountComment, errc := writeStrings(w, "\n", indent, start, comment, "\n")
				bytesCount += int64(writtenBytesCountComment)
				if errc != nil {
					return bytesCount, errc
				}
			}

			var commented string
			if v.commented {
				commented = "# "
			}
			writtenBytesCount, err := writeStrings(w, indent, commented, k, " = ", repr, "\n")
			bytesCount += int64(writtenBytesCount)
			if err != nil {
				return bytesCount, err
			}
		}
	}

	return bytesCount, nil
}

func writeStrings(w io.Writer, s ...string) (int, error) {
	var n int
	for i := range s {
		b, err := io.WriteString(w, s[i])
		n += b
		if err != nil {
			return n, err
		}
	}
	return n, nil
}

// WriteTo encode the Tree as Toml and writes it to the writer w.
// Returns the number of bytes written in case of success, or an error if anything happened.
func (t *Tree) WriteTo(w io.Writer) (int64, error) {
	return t.writeTo(w, "", "", 0, false)
}

// ToTomlString generates a human-readable representation of the current tree.
// Output spans multiple lines, and is suitable for ingest by a TOML parser.
// If the conversion cannot be performed, ToString returns a non-nil error.
func (t *Tree) ToTomlString() (string, error) {
	var buf bytes.Buffer
	_, err := t.WriteTo(&buf)
	if err != nil {
		return "", err
	}
	return buf.String(), nil
}

// String generates a human-readable representation of the current tree.
// Alias of ToString. Present to implement the fmt.Stringer interface.
func (t *Tree) String() string {
	result, _ := t.ToTomlString()
	return result
}

// ToMap recursively generates a representation of the tree using Go built-in structures.
// The following types are used:
//
//	* bool
//	* float64
//	* int64
//	* string
//	* uint64
//	* time.Time
//	* map[string]interface{} (where interface{} is any of this list)
//	* []interface{} (where interface{} is any of this list)
func (t *Tree) ToMap() map[string]interface{} {
	result := map[string]interface{}{}

	for k, v := range t.values {
		switch node := v.(type) {
		case []*Tree:
			var array []interface{}
			for _, item := range node {
				array = append(array, item.ToMap())
			}
			result[k] = array
		case *Tree:
			result[k] = node.ToMap()
		case *tomlValue:
			result[k] = node.value
		}
	}
	return result
}<|MERGE_RESOLUTION|>--- conflicted
+++ resolved
@@ -22,10 +22,6 @@
 type sortNode struct {
 	key        string
 	complexity valueComplexity
-<<<<<<< HEAD
-	sortOrder  int
-=======
->>>>>>> d95bfe02
 }
 
 // Encodes a string to a TOML-compliant multi-line string value
@@ -196,16 +192,6 @@
 		case *Tree:
 			tv = v.(*Tree)
 			line = tv.position.Line
-<<<<<<< HEAD
-			node = sortNode{key: k, sortOrder: line, complexity: valueComplex}
-		case []*Tree:
-			line = getTreeArrayLine(v.([]*Tree))
-			node = sortNode{key: k, sortOrder: line, complexity: valueComplex}
-		default:
-			tom = v.(*tomlValue)
-			line = tom.position.Line
-			node = sortNode{key: k, sortOrder: line, complexity: valueSimple}
-=======
 			node = sortNode{key: k, complexity: valueComplex}
 		case []*Tree:
 			line = getTreeArrayLine(v.([]*Tree))
@@ -214,7 +200,6 @@
 			tom = v.(*tomlValue)
 			line = tom.position.Line
 			node = sortNode{key: k, complexity: valueSimple}
->>>>>>> d95bfe02
 		}
 		lines = append(lines, line)
 		vals = append(vals, node)
